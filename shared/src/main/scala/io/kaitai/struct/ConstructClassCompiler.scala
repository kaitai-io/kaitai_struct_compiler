--- conflicted
+++ resolved
@@ -16,15 +16,8 @@
   val translator = new ConstructTranslator(provider, importList)
 
   override def compile: CompileLog.SpecSuccess = {
-<<<<<<< HEAD
-    out.puts(s"# ${Constants.headerComment}")
-    out.puts("from construct import *")
-    out.puts("from construct.lib import *")
-    out.puts
-=======
     importList.add("from construct import *")
     importList.add("from construct.lib import *")
->>>>>>> b0125311
 
     compileClass(topClass)
 
@@ -34,7 +27,7 @@
       "",
       List(CompileLog.FileSuccess(
         outFileName(topClass.nameAsStr),
-        importList.toList.mkString("\n") + "\n\n" + out.result
+        s"# ${Constants.headerComment}\n" + importList.toList.mkString("\n") + "\n\n" + out.result
       ))
     )
   }
