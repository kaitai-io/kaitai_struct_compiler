package io.kaitai.struct

import io.kaitai.struct.datatype.DataType._
import io.kaitai.struct.datatype._
import io.kaitai.struct.exprlang.Ast
import io.kaitai.struct.format._
import io.kaitai.struct.languages.components.{LanguageCompiler, LanguageCompilerStatic}
import io.kaitai.struct.translators.ConstructTranslator

<<<<<<< HEAD
import scala.collection.mutable

class ConstructClassCompiler(classSpecs: ClassSpecs, topClass: ClassSpec, config: RuntimeConfig)
  extends AbstractCompiler {

=======
class ConstructClassCompiler(classSpecs: ClassSpecs, topClass: ClassSpec) extends AbstractCompiler {
  import ConstructClassCompiler._
>>>>>>> b0125311
  val out = new StringLanguageOutputWriter(indent)
  val importList = new ImportList
  val imported = mutable.Set.empty[ClassSpec]

  val provider = new ClassTypeProvider(classSpecs, topClass)
  val translator = new ConstructTranslator(provider, importList)

  override def compile: CompileLog.SpecSuccess = {
    importList.add("from construct import *")
    importList.add("from construct.lib import *")

    compileClass(topClass)

    out.puts(s"_schema = ${types2class(topClass.name)}")

    CompileLog.SpecSuccess(
      "",
      List(CompileLog.FileSuccess(
        outFileName(topClass.nameAsStr),
        importList.toList.mkString("\n") + "\n\n" + out.result
      ))
    )
  }

  def compileClass(cs: ClassSpec): Unit = {
<<<<<<< HEAD
    compileImports(cs)

    cs.types.foreach { case (_, typeSpec) => compileClass(typeSpec) }

=======
>>>>>>> b0125311
    cs.enums.foreach { case (_, enumSpec) => compileEnum(enumSpec) }

    cs.types.foreach { case (_, typeSpec) => compileClass(typeSpec) }

    out.puts(s"${types2class(cs.name)} = Struct(")
    out.inc

    provider.nowClass = cs

    cs.seq.foreach((seqAttr) => compileAttr(seqAttr))
    cs.instances.foreach { case (id, instSpec) =>
      instSpec match {
        case vis: ValueInstanceSpec =>
          compileValueInstance(id, vis)
        case pis: ParseInstanceSpec =>
          compileParseInstance(pis)
      }
    }

    out.dec
    out.puts(")")
    out.puts
  }

  def compileImports(cs: ClassSpec): Unit = {
    val new_imports = TypeProcessor.getOpaqueClasses(cs)
      .filter(import_cs => import_cs != cs && !imported.contains(import_cs))

    new_imports.foreach(import_cs => {
      imported.add(import_cs)

      var name = import_cs.name.head
      if (config.pythonPackage.nonEmpty) {
        name = s"${config.pythonPackage}.$name"
      }
      out.puts(s"from $name import *")
    })

    if (new_imports.nonEmpty)
      out.puts
  }

  def compileAttr(attr: AttrLikeSpec): Unit = {
    out.puts(s"'${idToStr(attr.id)}' / ${compileAttrBody(attr)},")
  }

  def compileValueInstance(id: Identifier, vis: ValueInstanceSpec): Unit = {
    val typeStr = s"Computed(lambda this: ${translator.translate(vis.value)})"
    val typeStr2 = wrapWithIf(typeStr, vis.ifExpr)
    out.puts(s"'${idToStr(id)}' / $typeStr2,")
  }

  def compileParseInstance(attr: ParseInstanceSpec): Unit = {
    attr.pos match {
      case None =>
        compileAttr(attr)
      case Some(pos) =>
        out.puts(s"'${idToStr(attr.id)}' / " +
          s"Pointer(${translator.translate(pos)}, ${compileAttrBody(attr)}),")
    }
  }

  def compileAttrBody(attr: AttrLikeSpec): String = {
    val typeStr1 = typeToStr(attr.dataType)
    val typeStr2 = wrapWithRepeat(typeStr1, attr.cond.repeat, attr.dataType)
    wrapWithIf(typeStr2, attr.cond.ifExpr)
  }

  def wrapWithRepeat(typeStr: String, repeat: RepeatSpec, dataType: DataType) = repeat match {
    case RepeatExpr(expr) =>
      s"Array(${translator.translate(expr)}, $typeStr)"
    case RepeatUntil(expr) =>
      provider._currentIteratorType = Some(dataType)
      s"RepeatUntil(lambda obj_, list_, this: ${translator.translate(expr)}, $typeStr)"
    case RepeatEos =>
      s"GreedyRange($typeStr)"
    case NoRepeat =>
      typeStr
  }

  def wrapWithIf(typeStr: String, ifExpr: Option[Ast.expr]) = ifExpr match {
    case Some(expr) => s"If(${translator.translate(expr)}, $typeStr)"
    case None => typeStr
  }

  def compileEnum(enumSpec: EnumSpec): Unit = {
    importList.add("import enum")
    out.puts(s"class ${types2class(enumSpec.name)}(enum.IntEnum):")
    out.inc
    enumSpec.sortedSeq.foreach { case (id, valueSpec) =>
      out.puts(s"${valueSpec.name} = ${translator.doIntLiteral(id)}")
    }
    out.dec
    out.puts
  }

  def idToStr(id: Identifier): String = {
    id match {
      case SpecialIdentifier(name) => name
      case NamedIdentifier(name) => name
      case NumberedIdentifier(idx) => s"_${NumberedIdentifier.TEMPLATE}$idx"
      case InstanceIdentifier(name) => name
    }
  }

  def typeToStr(dataType: DataType): String = dataType match {
    case Int1Type(signed) =>
      s"Int8${signToStr(signed)}b"
    case IntMultiType(signed, width, endianOpt) =>
      s"Int${width.width * 8}${signToStr(signed)}${fixedEndianToStr(endianOpt.get)}"
    case FloatMultiType(width, endianOpt) =>
      s"Float${width.width * 8}${fixedEndianToStr(endianOpt.get)}"
    case BytesEosType(terminator, include, padRight, process) =>
      "GreedyBytes"
    case blt: BytesLimitType =>
      attrBytesLimitType(blt)
    case btt: BytesTerminatedType =>
      attrBytesTerminatedType(btt, "GreedyBytes")
    case StrFromBytesType(bytes, encoding) =>
      bytes match {
        case BytesEosType(terminator, include, padRight, process) =>
          s"GreedyString(encoding='$encoding')"
        case blt: BytesLimitType =>
          attrBytesLimitType(blt, s"GreedyString(encoding='$encoding')")
        case btt: BytesTerminatedType =>
          attrBytesTerminatedType(btt, s"GreedyString(encoding='$encoding')")
      }
    case ut: UserTypeInstream =>
      s"LazyBound(lambda: ${types2class(ut.classSpec.get.name)})"
    case utb: UserTypeFromBytes =>
      utb.bytes match {
        //case BytesEosType(terminator, include, padRight, process) =>
        case BytesLimitType(size, terminator, include, padRight, process) =>
          s"FixedSized(${translator.translate(size)}, LazyBound(lambda: ${types2class(utb.classSpec.get.name)}))"
        //case BytesTerminatedType(terminator, include, consume, eosError, process) =>
        case _ => "???"
      }
    case et: EnumType =>
      s"Enum(${typeToStr(et.basedOn)}, ${types2class(et.enumSpec.get.name)})"
    case st: SwitchType =>
      attrSwitchType(st)
    case _ => "???"
  }

  def attrBytesLimitType(blt: BytesLimitType, subcon: String = "GreedyBytes"): String = {
    val subcon2 = blt.terminator match {
      case None => subcon
      case Some(term) =>
        val termStr = "\\x%02X".format(term & 0xff)
        s"NullTerminated($subcon, term=b'$termStr', include=${translator.doBoolLiteral(blt.include)})"
    }
    val subcon3 = blt.padRight match {
      case None => subcon2
      case Some(padRight) =>
        val padStr = "\\x%02X".format(padRight & 0xff)
        s"NullStripped($subcon2, pad=b'$padStr')"
    }
    s"FixedSized(${translator.translate(blt.size)}, $subcon3)"
  }

  def attrBytesTerminatedType(btt: BytesTerminatedType, subcon: String): String = {
    val termStr = "\\x%02X".format(btt.terminator & 0xff)
    s"NullTerminated($subcon, " +
      s"term=b'$termStr', " +
      s"include=${translator.doBoolLiteral(btt.include)}, " +
      s"consume=${translator.doBoolLiteral(btt.consume)})"
  }

  def attrSwitchType(st: SwitchType): String = {
    val cases = st.cases.filter { case (caseExpr, _) =>
      caseExpr != SwitchType.ELSE_CONST
    }.map { case (caseExpr, caseType) =>
      s"${translator.translate(caseExpr)}: ${typeToStr(caseType)}, "
    }

    val defaultSuffix = st.cases.get(SwitchType.ELSE_CONST).map((t) =>
      s", default=${typeToStr(t)}"
    ).getOrElse("")

    s"Switch(${translator.translate(st.on)}, {${cases.mkString}}$defaultSuffix)"
  }

  def signToStr(signed: Boolean) = if (signed) "s" else "u"

  def fixedEndianToStr(e: FixedEndian) = e match {
    case LittleEndian => "l"
    case BigEndian => "b"
  }

  def indent: String = "\t"
  def outFileName(topClassName: String): String = s"$topClassName.py"
}

object ConstructClassCompiler extends LanguageCompilerStatic {
  // FIXME: Unused, should be probably separated from LanguageCompilerStatic
  override def getCompiler(tp: ClassTypeProvider, config: RuntimeConfig): LanguageCompiler = ???

  def types2class(name: List[String]): String = name.mkString("__")
}<|MERGE_RESOLUTION|>--- conflicted
+++ resolved
@@ -7,16 +7,12 @@
 import io.kaitai.struct.languages.components.{LanguageCompiler, LanguageCompilerStatic}
 import io.kaitai.struct.translators.ConstructTranslator
 
-<<<<<<< HEAD
 import scala.collection.mutable
 
 class ConstructClassCompiler(classSpecs: ClassSpecs, topClass: ClassSpec, config: RuntimeConfig)
   extends AbstractCompiler {
 
-=======
-class ConstructClassCompiler(classSpecs: ClassSpecs, topClass: ClassSpec) extends AbstractCompiler {
   import ConstructClassCompiler._
->>>>>>> b0125311
   val out = new StringLanguageOutputWriter(indent)
   val importList = new ImportList
   val imported = mutable.Set.empty[ClassSpec]
@@ -42,13 +38,8 @@
   }
 
   def compileClass(cs: ClassSpec): Unit = {
-<<<<<<< HEAD
     compileImports(cs)
 
-    cs.types.foreach { case (_, typeSpec) => compileClass(typeSpec) }
-
-=======
->>>>>>> b0125311
     cs.enums.foreach { case (_, enumSpec) => compileEnum(enumSpec) }
 
     cs.types.foreach { case (_, typeSpec) => compileClass(typeSpec) }
@@ -74,21 +65,13 @@
   }
 
   def compileImports(cs: ClassSpec): Unit = {
-    val new_imports = TypeProcessor.getOpaqueClasses(cs)
-      .filter(import_cs => import_cs != cs && !imported.contains(import_cs))
-
-    new_imports.foreach(import_cs => {
-      imported.add(import_cs)
-
-      var name = import_cs.name.head
+    TypeProcessor.getOpaqueClasses(cs).foreach(import_cs => {
+      var importName = import_cs.name.head
       if (config.pythonPackage.nonEmpty) {
-        name = s"${config.pythonPackage}.$name"
-      }
-      out.puts(s"from $name import *")
+        importName = s"${config.pythonPackage}.$importName"
+      }
+      importList.add(s"from $importName import *")
     })
-
-    if (new_imports.nonEmpty)
-      out.puts
   }
 
   def compileAttr(attr: AttrLikeSpec): Unit = {
