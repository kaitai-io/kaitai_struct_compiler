package io.kaitai.struct

import io.kaitai.struct.datatype.DataType._
import io.kaitai.struct.datatype._
import io.kaitai.struct.exprlang.Ast
import io.kaitai.struct.format._
import io.kaitai.struct.languages.components.{LanguageCompiler, LanguageCompilerStatic, PythonOps}
import io.kaitai.struct.translators.ConstructTranslator

class ConstructClassCompiler(classSpecs: ClassSpecs, topClass: ClassSpec) extends AbstractCompiler {
  import ConstructClassCompiler._
  val out = new StringLanguageOutputWriter(indent)
  val importList = new ImportList

  val provider = new ClassTypeProvider(classSpecs, topClass)
  val translator = new ConstructTranslator(provider, importList)

  override def compile: CompileLog.SpecSuccess = {
    importList.add("from construct import *")
    importList.add("from construct.lib import *")

    compileClass(topClass)

    out.puts(s"_schema = ${types2class(topClass.name)}")

    CompileLog.SpecSuccess(
      "",
      List(CompileLog.FileSuccess(
        outFileName(topClass.nameAsStr),
        importList.toList.mkString("\n") + "\n\n" + out.result
      ))
    )
  }

  def compileClass(cs: ClassSpec): Unit = {
    cs.enums.foreach { case (_, enumSpec) => compileEnum(enumSpec) }

<<<<<<< HEAD
    val classname = type2class(cs)
    out.puts(s"$classname = '$classname' / Struct(")
=======
    cs.types.foreach { case (_, typeSpec) => compileClass(typeSpec) }

    out.puts(s"${types2class(cs.name)} = Struct(")
>>>>>>> b0125311
    out.inc

    provider.nowClass = cs

    cs.seq.foreach((seqAttr) => compileAttr(seqAttr))
    cs.instances.foreach { case (id, instSpec) =>
      instSpec match {
        case vis: ValueInstanceSpec =>
          compileValueInstance(id, vis)
        case pis: ParseInstanceSpec =>
          compileParseInstance(pis)
      }
    }

    out.dec
    val docStr = PythonOps.compileUniversalDocs(cs.doc)
    out.puts(if (docStr.isEmpty) ")" else s") * '''$docStr'''")
    out.puts
  }

  def compileAttr(attr: AttrLikeSpec): Unit = {
    val attrStr = s"'${idToStr(attr.id)}' / ${compileAttrBody(attr)}"
    val docStr = PythonOps.compileUniversalDocs(attr.doc)
    if (docStr.isEmpty) {
      out.puts(s"$attrStr,")
    } else if (!docStr.contains('\n')) {
      out.puts(s"$attrStr * '$docStr',")
    } else {
      out.puts(s"$attrStr * \\")
      out.inc
      out.putsLines("", s"'''$docStr''',")
      out.dec
    }
  }

  def compileValueInstance(id: Identifier, vis: ValueInstanceSpec): Unit = {
    val typeStr = s"Computed(lambda this: ${translator.translate(vis.value)})"
    val typeStr2 = wrapWithIf(typeStr, vis.ifExpr)
    out.puts(s"'${idToStr(id)}' / $typeStr2,")
  }

  def compileParseInstance(attr: ParseInstanceSpec): Unit = {
    attr.pos match {
      case None =>
        compileAttr(attr)
      case Some(pos) =>
        out.puts(s"'${idToStr(attr.id)}' / " +
          s"Pointer(${translator.translate(pos)}, ${compileAttrBody(attr)}),")
    }
  }

  def compileAttrBody(attr: AttrLikeSpec): String = {
    val typeStr1 = typeToStr(attr.dataType)
    val typeStr2 = wrapWithRepeat(typeStr1, attr.cond.repeat, attr.dataType)
    wrapWithIf(typeStr2, attr.cond.ifExpr)
  }

  def wrapWithRepeat(typeStr: String, repeat: RepeatSpec, dataType: DataType) = repeat match {
    case RepeatExpr(expr) =>
      s"Array(${translator.translate(expr)}, $typeStr)"
    case RepeatUntil(expr) =>
      provider._currentIteratorType = Some(dataType)
      s"RepeatUntil(lambda obj_, list_, this: ${translator.translate(expr)}, $typeStr)"
    case RepeatEos =>
      s"GreedyRange($typeStr)"
    case NoRepeat =>
      typeStr
  }

  def wrapWithIf(typeStr: String, ifExpr: Option[Ast.expr]) = ifExpr match {
    case Some(expr) => s"If(${translator.translate(expr)}, $typeStr)"
    case None => typeStr
  }

  def compileEnum(enumSpec: EnumSpec): Unit = {
    importList.add("import enum")
    out.puts(s"class ${types2class(enumSpec.name)}(enum.IntEnum):")
    out.inc
    enumSpec.sortedSeq.foreach { case (id, valueSpec) =>
      out.puts(s"${valueSpec.name} = ${translator.doIntLiteral(id)}")
    }
    out.dec
    out.puts
  }

  def idToStr(id: Identifier): String = {
    id match {
      case SpecialIdentifier(name) => name
      case NamedIdentifier(name) => name
      case NumberedIdentifier(idx) => s"_${NumberedIdentifier.TEMPLATE}$idx"
      case InstanceIdentifier(name) => name
    }
  }

  def typeToStr(dataType: DataType): String = dataType match {
    case Int1Type(signed) =>
      s"Int8${signToStr(signed)}b"
    case IntMultiType(signed, width, endianOpt) =>
      s"Int${width.width * 8}${signToStr(signed)}${fixedEndianToStr(endianOpt.get)}"
    case FloatMultiType(width, endianOpt) =>
      s"Float${width.width * 8}${fixedEndianToStr(endianOpt.get)}"
    case BytesEosType(terminator, include, padRight, process) =>
      "GreedyBytes"
    case blt: BytesLimitType =>
      attrBytesLimitType(blt)
    case btt: BytesTerminatedType =>
      attrBytesTerminatedType(btt, "GreedyBytes")
    case StrFromBytesType(bytes, encoding) =>
      bytes match {
        case BytesEosType(terminator, include, padRight, process) =>
          s"GreedyString(encoding='$encoding')"
        case blt: BytesLimitType =>
          attrBytesLimitType(blt, s"GreedyString(encoding='$encoding')")
        case btt: BytesTerminatedType =>
          attrBytesTerminatedType(btt, s"GreedyString(encoding='$encoding')")
      }
    case ut: UserTypeInstream =>
      s"LazyBound(lambda: ${types2class(ut.classSpec.get.name)})"
    case utb: UserTypeFromBytes =>
      utb.bytes match {
        //case BytesEosType(terminator, include, padRight, process) =>
        case BytesLimitType(size, terminator, include, padRight, process) =>
          s"FixedSized(${translator.translate(size)}, LazyBound(lambda: ${types2class(utb.classSpec.get.name)}))"
        //case BytesTerminatedType(terminator, include, consume, eosError, process) =>
        case _ => "???"
      }
    case et: EnumType =>
      s"Enum(${typeToStr(et.basedOn)}, ${types2class(et.enumSpec.get.name)})"
    case st: SwitchType =>
      attrSwitchType(st)
    case _ => "???"
  }

  def attrBytesLimitType(blt: BytesLimitType, subcon: String = "GreedyBytes"): String = {
    val subcon2 = blt.terminator match {
      case None => subcon
      case Some(term) =>
        val termStr = "\\x%02X".format(term & 0xff)
        s"NullTerminated($subcon, term=b'$termStr', include=${translator.doBoolLiteral(blt.include)})"
    }
    val subcon3 = blt.padRight match {
      case None => subcon2
      case Some(padRight) =>
        val padStr = "\\x%02X".format(padRight & 0xff)
        s"NullStripped($subcon2, pad=b'$padStr')"
    }
    s"FixedSized(${translator.translate(blt.size)}, $subcon3)"
  }

  def attrBytesTerminatedType(btt: BytesTerminatedType, subcon: String): String = {
    val termStr = "\\x%02X".format(btt.terminator & 0xff)
    s"NullTerminated($subcon, " +
      s"term=b'$termStr', " +
      s"include=${translator.doBoolLiteral(btt.include)}, " +
      s"consume=${translator.doBoolLiteral(btt.consume)})"
  }

  def attrSwitchType(st: SwitchType): String = {
    val cases = st.cases.filter { case (caseExpr, _) =>
      caseExpr != SwitchType.ELSE_CONST
    }.map { case (caseExpr, caseType) =>
      s"${translator.translate(caseExpr)}: ${typeToStr(caseType)}, "
    }

    val defaultSuffix = st.cases.get(SwitchType.ELSE_CONST).map((t) =>
      s", default=${typeToStr(t)}"
    ).getOrElse("")

    s"Switch(${translator.translate(st.on)}, {${cases.mkString}}$defaultSuffix)"
  }

  def signToStr(signed: Boolean) = if (signed) "s" else "u"

  def fixedEndianToStr(e: FixedEndian) = e match {
    case LittleEndian => "l"
    case BigEndian => "b"
  }

  def indent: String = "\t"
  def outFileName(topClassName: String): String = s"$topClassName.py"
}

object ConstructClassCompiler extends LanguageCompilerStatic {
  // FIXME: Unused, should be probably separated from LanguageCompilerStatic
  override def getCompiler(tp: ClassTypeProvider, config: RuntimeConfig): LanguageCompiler = ???

  def types2class(name: List[String]): String = name.mkString("__")
}<|MERGE_RESOLUTION|>--- conflicted
+++ resolved
@@ -35,14 +35,10 @@
   def compileClass(cs: ClassSpec): Unit = {
     cs.enums.foreach { case (_, enumSpec) => compileEnum(enumSpec) }
 
-<<<<<<< HEAD
-    val classname = type2class(cs)
+    cs.types.foreach { case (_, typeSpec) => compileClass(typeSpec) }
+
+    val classname = types2class(cs.name)
     out.puts(s"$classname = '$classname' / Struct(")
-=======
-    cs.types.foreach { case (_, typeSpec) => compileClass(typeSpec) }
-
-    out.puts(s"${types2class(cs.name)} = Struct(")
->>>>>>> b0125311
     out.inc
 
     provider.nowClass = cs
