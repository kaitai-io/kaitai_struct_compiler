--- conflicted
+++ resolved
@@ -20,10 +20,7 @@
     s match {
       case Identifier.PARENT => "parent"
       case Identifier.IO => "stream"
-<<<<<<< HEAD
-=======
       case Identifier.ITERATOR2 => "it"
->>>>>>> f4f4a5cb
       case _ => s"${Utils.lowerCamelCase(s)}"
     }
 
