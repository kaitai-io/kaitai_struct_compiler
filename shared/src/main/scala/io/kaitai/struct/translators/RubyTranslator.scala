package io.kaitai.struct.translators

import io.kaitai.struct.Utils
import io.kaitai.struct.datatype.DataType.EnumType
import io.kaitai.struct.exprlang.Ast
import io.kaitai.struct.format.Identifier
import io.kaitai.struct.languages.RubyCompiler

class RubyTranslator(provider: TypeProvider) extends BaseTranslator(provider)
  with ByteArraysAsTrueArrays[String] {
  override def doByteArrayLiteral(arr: Seq[Byte]): String =
    s"${super.doByteArrayLiteral(arr)}.pack('C*')"
  override def doByteArrayNonLiteral(elts: Seq[Ast.expr]): String =
    s"[${elts.map(translate).mkString(", ")}].pack('C*')"

  // https://github.com/ruby/ruby/blob/trunk/doc/syntax/literals.rdoc#strings
  // https://github.com/ruby/ruby/blob/trunk/string.c - see "rb_str_inspect"
  override val asciiCharQuoteMap: Map[Char, String] = Map(
    '\t' -> "\\t",
    '\n' -> "\\n",
    '\r' -> "\\r",
    '"' -> "\\\"",
    '\\' -> "\\\\",

    '#' -> "\\#",
    '\7' -> "\\a",
    '\f' -> "\\f",
    '\13' -> "\\v",
    '\33' -> "\\e",
    '\b' -> "\\b"
  )

  override def doName(s: String) = {
    s match {
      case Identifier.INDEX => "i" // FIXME: probably would clash with attribute named "i"
      case _ => s
    }
  }

  override def doEnumByLabel(enumTypeAbs: List[String], label: String): String =
    s":${enumTypeAbs.last}_$label"
  override def doEnumById(enumType: List[String], id: String): String =
    s"${RubyCompiler.kstreamName}::resolve_enum(${enumDirectMap(enumType)}, $id)"

  def enumDirectMap(enumTypeAndName: List[String]): String = {
    val enumTypeAbs = enumTypeAndName.dropRight(1)
    val enumTypeName = enumTypeAndName.last.toUpperCase

    val enumTypeRel = Utils.relClass(enumTypeAbs, provider.nowClass.name)

    if (enumTypeRel.nonEmpty) {
      (enumTypeRel.map((x) => Utils.upperCamelCase(x)) ++ List(enumTypeName)).mkString("::")
    } else {
      enumTypeName
    }
  }

<<<<<<< HEAD
  def enumInverseMap(et: EnumType): String = {
    val enumTypeAndName = et.enumSpec.get.name
    val enumDirectMap = this.enumDirectMap(enumTypeAndName)
    val enumNameDirect = enumTypeAndName.last.toUpperCase
    val enumNameInverse = RubyCompiler.inverseEnumName(enumNameDirect)

    enumDirectMap.replace(enumNameDirect, enumNameInverse)
  }

  override def doSubscript(container: Ast.expr, idx: Ast.expr): String =
=======
  override def arraySubscript(container: Ast.expr, idx: Ast.expr): String =
>>>>>>> 5acbbf4d
    s"${translate(container)}[${translate(idx)}]"
  override def doIfExp(condition: Ast.expr, ifTrue: Ast.expr, ifFalse: Ast.expr): String =
    s"(${translate(condition)} ? ${translate(ifTrue)} : ${translate(ifFalse)})"

  // Predefined methods of various types
  override def strToInt(s: Ast.expr, base: Ast.expr): String = {
    val baseStr = translate(base)
    translate(s) + ".to_i" + (baseStr match {
      case "10" => ""
      case _ => s"($baseStr)"
    })
  }
  override def enumToInt(v: Ast.expr, et: EnumType): String =
    s"${enumInverseMap(et)}[${translate(v)}]"
  override def floatToInt(v: Ast.expr): String =
    s"(${translate(v)}).to_i"
  override def intToStr(i: Ast.expr, base: Ast.expr): String =
    translate(i) + s".to_s(${translate(base)})"

  override def bytesToStr(bytesExpr: String, encoding: Ast.expr): String =
    s"($bytesExpr).force_encoding(${translate(encoding)})"
  override def bytesLength(b: Ast.expr): String =
    s"${translate(b)}.size"
  /**
    * Alternatives considered:
    *
    * * value[0].ord => 6341 => winner by performance
    * * value.bytes[0] => 8303
    */
  override def bytesSubscript(container: Ast.expr, idx: Ast.expr): String =
    s"${translate(container)}[${translate(idx)}].ord"
  override def bytesFirst(b: Ast.expr): String =
    s"${translate(b)}[0].ord"
  override def bytesLast(b: Ast.expr): String =
    s"${translate(b)}[-1].ord"
  override def bytesMin(b: Ast.expr): String =
    s"${translate(b)}.bytes.min"
  override def bytesMax(b: Ast.expr): String =
    s"${translate(b)}.bytes.max"

  override def strLength(s: Ast.expr): String =
    s"${translate(s)}.size"
  override def strReverse(s: Ast.expr): String =
    s"${translate(s)}.reverse"
  override def strSubstring(s: Ast.expr, from: Ast.expr, to: Ast.expr): String =
    s"${translate(s)}[${translate(from)}, (${translate(to)} - 1)]"

  override def arrayFirst(a: Ast.expr): String =
    s"${translate(a)}.first"
  override def arrayLast(a: Ast.expr): String =
    s"${translate(a)}.last"
  override def arraySize(a: Ast.expr): String =
    s"${translate(a)}.length"
  override def arrayMin(a: Ast.expr): String =
    s"${translate(a)}.min"
  override def arrayMax(a: Ast.expr): String =
    s"${translate(a)}.max"

  override def kaitaiStreamEof(value: Ast.expr): String =
    s"${translate(value)}.eof?"
}<|MERGE_RESOLUTION|>--- conflicted
+++ resolved
@@ -55,7 +55,6 @@
     }
   }
 
-<<<<<<< HEAD
   def enumInverseMap(et: EnumType): String = {
     val enumTypeAndName = et.enumSpec.get.name
     val enumDirectMap = this.enumDirectMap(enumTypeAndName)
@@ -65,10 +64,7 @@
     enumDirectMap.replace(enumNameDirect, enumNameInverse)
   }
 
-  override def doSubscript(container: Ast.expr, idx: Ast.expr): String =
-=======
   override def arraySubscript(container: Ast.expr, idx: Ast.expr): String =
->>>>>>> 5acbbf4d
     s"${translate(container)}[${translate(idx)}]"
   override def doIfExp(condition: Ast.expr, ifTrue: Ast.expr, ifFalse: Ast.expr): String =
     s"(${translate(condition)} ? ${translate(ifTrue)} : ${translate(ifFalse)})"
