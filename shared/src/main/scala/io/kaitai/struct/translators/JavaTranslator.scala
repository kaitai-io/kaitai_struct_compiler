--- conflicted
+++ resolved
@@ -40,7 +40,6 @@
 
   override def doArrayLiteral(t: DataType, value: Seq[expr]): String = {
     val javaType = JavaCompiler.kaitaiType2JavaTypeBoxed(t)
-<<<<<<< HEAD
     val values = t match {
       case CalcIntType => value.map((v) => v match {
         case Ast.expr.IntNum(n) => doIntLiteralCalcIntType(n)
@@ -50,12 +49,9 @@
     }
     val commaStr = values.mkString(", ")
 
-=======
-    val commaStr = value.map((v) => translate(v)).mkString(", ")
 
     importList.add("java.util.ArrayList")
     importList.add("java.util.Arrays")
->>>>>>> 809c0bc7
     s"new ArrayList<$javaType>(Arrays.asList($commaStr))"
   }
 
