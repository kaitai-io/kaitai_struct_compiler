package io.kaitai.struct.translators

import io.kaitai.struct.Utils
import io.kaitai.struct.exprlang.Ast
import io.kaitai.struct.exprlang.Ast._
<<<<<<< HEAD
import io.kaitai.struct.exprlang.DataType.{BaseType, CalcIntType, IntType}
=======
import io.kaitai.struct.datatype.DataType
import io.kaitai.struct.datatype.DataType._
import io.kaitai.struct.format.Identifier
>>>>>>> 0b145522
import io.kaitai.struct.languages.JavaCompiler

class JavaTranslator(provider: TypeProvider) extends BaseTranslator(provider) {
  override def doIntLiteral(n: BigInt): String = {
    val literal = n.toString
    val suffix = if (n > Int.MaxValue) "L" else ""

    s"${literal}${suffix}"
  }

<<<<<<< HEAD
  /**
   * Wrapper for {@link #doIntLiteral(BigInt)} if {@code CalcIntType} is known to be needed.
   * <p>
   * {@link #doIntLiteral(BigInt)} doesn't work for statements like {@code new ArrayList<Long>(Arrays.asList(0, 1, 100500))}
   * because it doesn't know that a {@code long} is always needed, even if the value of the number
   * wouldn't need it. Java by default assumes {@code int} for numeric literals and would create an
   * array with a different type than required.
   * </p>
   */
  def doIntLiteralCalcIntType(n: BigInt): String = {
    val literal = doIntLiteral(n)
    val isLong = JavaCompiler.kaitaiType2JavaTypePrim(CalcIntType) == "long"
    val suffixNeeded = isLong && !literal.endsWith("L")
    val suffix = if (suffixNeeded) "L" else ""

    s"${literal}${suffix}"
  }

  override def doArrayLiteral(t: BaseType, value: Seq[expr]): String = {
=======
  override def doArrayLiteral(t: DataType, value: Seq[expr]): String = {
>>>>>>> 0b145522
    val javaType = JavaCompiler.kaitaiType2JavaTypeBoxed(t)
    val values = t match {
      case CalcIntType => value.map((v) => v match {
        case Ast.expr.IntNum(n) => doIntLiteralCalcIntType(n)
        case _ => throw new UnsupportedOperationException("CalcIntType should only be used for numbers.")
      })
      case _ => value.map((v) => translate(v))
    }
    val commaStr = values.mkString(", ")

    s"new ArrayList<$javaType>(Arrays.asList($commaStr))"
  }

  override def doByteArrayLiteral(arr: Seq[Byte]): String =
    s"new byte[] { ${arr.mkString(", ")} }"

  override def numericBinOp(left: Ast.expr, op: Ast.operator, right: Ast.expr) = {
    (detectType(left), detectType(right), op) match {
      case (_: IntType, _: IntType, Ast.operator.Mod) =>
        s"${JavaCompiler.kstreamName}.mod(${translate(left)}, ${translate(right)})"
      case _ =>
        super.numericBinOp(left, op, right)
    }
  }

  override def doName(s: String) =
    s match {
      case Identifier.ROOT => s
      case Identifier.PARENT => "_parent()"
      case Identifier.IO => "_io()"
      case Identifier.ITERATOR => "_it"
      case Identifier.ITERATOR2 => "_buf"
      case _ => s"${Utils.lowerCamelCase(s)}()"
    }

  override def doEnumByLabel(enumTypeAbs: List[String], label: String): String =
    s"${enumClass(enumTypeAbs)}.${label.toUpperCase}"
  override def doEnumById(enumTypeAbs: List[String], id: String): String =
    s"${enumClass(enumTypeAbs)}.byId($id)"

  def enumClass(enumTypeAbs: List[String]): String = {
    val enumTypeRel = Utils.relClass(enumTypeAbs, provider.nowClass.name)
    enumTypeRel.map((x) => Utils.upperCamelCase(x)).mkString(".")
  }

  override def doStrCompareOp(left: Ast.expr, op: Ast.cmpop, right: Ast.expr) = {
    if (op == Ast.cmpop.Eq) {
      s"${translate(left)}.equals(${translate(right)})"
    } else if (op == Ast.cmpop.NotEq) {
      s"!(${translate(left)}).equals(${translate(right)})"
    } else {
      s"(${translate(left)}.compareTo(${translate(right)}) ${cmpOp(op)} 0)"
    }
  }

  override def doSubscript(container: expr, idx: expr): String = {
    val idxStr = translate(idx);
    val contStr = translate(container);
    val idxArgStr = idx match {
      case Ast.expr.IntNum(_) => idxStr
      case _ => s"Long.valueOf(${idxStr}).intValue()"
    }

    s"${contStr}.get(${idxArgStr})"
  }
  override def doIfExp(condition: expr, ifTrue: expr, ifFalse: expr): String =
    s"(${translate(condition)} ? ${translate(ifTrue)} : ${translate(ifFalse)})"
  override def doCast(value: Ast.expr, typeName: String): String =
    s"((${Utils.upperCamelCase(typeName)}) (${translate(value)}))"

  // Predefined methods of various types
  override def strToInt(s: expr, base: expr): String =
    s"Long.parseLong(${translate(s)}, ${translate(base)})"
  override def enumToInt(v: expr, et: EnumType): String =
    s"${translate(v)}.id()"
  override def intToStr(i: expr, base: expr): String =
    s"Long.toString(${translate(i)}, ${translate(base)})"
  override def bytesToStr(bytesExpr: String, encoding: Ast.expr): String =
    s"new String($bytesExpr, Charset.forName(${translate(encoding)}))"
  override def strLength(s: expr): String =
    s"${translate(s)}.length()"
  override def strReverse(s: expr): String =
    s"new StringBuilder(${translate(s)}).reverse().toString()"
  override def strSubstring(s: expr, from: expr, to: expr): String =
    s"${translate(s)}.substring(${translate(from)}, ${translate(to)})"

  override def arrayFirst(a: expr): String =
    s"${translate(a)}.get(0)"
  override def arrayLast(a: expr): String = {
    val v = translate(a)
    s"$v.get($v.size() - 1)"
  }
  override def arraySize(a: expr): String =
    s"${translate(a)}.size()"
}<|MERGE_RESOLUTION|>--- conflicted
+++ resolved
@@ -3,13 +3,9 @@
 import io.kaitai.struct.Utils
 import io.kaitai.struct.exprlang.Ast
 import io.kaitai.struct.exprlang.Ast._
-<<<<<<< HEAD
-import io.kaitai.struct.exprlang.DataType.{BaseType, CalcIntType, IntType}
-=======
 import io.kaitai.struct.datatype.DataType
 import io.kaitai.struct.datatype.DataType._
 import io.kaitai.struct.format.Identifier
->>>>>>> 0b145522
 import io.kaitai.struct.languages.JavaCompiler
 
 class JavaTranslator(provider: TypeProvider) extends BaseTranslator(provider) {
@@ -20,7 +16,6 @@
     s"${literal}${suffix}"
   }
 
-<<<<<<< HEAD
   /**
    * Wrapper for {@link #doIntLiteral(BigInt)} if {@code CalcIntType} is known to be needed.
    * <p>
@@ -39,10 +34,7 @@
     s"${literal}${suffix}"
   }
 
-  override def doArrayLiteral(t: BaseType, value: Seq[expr]): String = {
-=======
   override def doArrayLiteral(t: DataType, value: Seq[expr]): String = {
->>>>>>> 0b145522
     val javaType = JavaCompiler.kaitaiType2JavaTypeBoxed(t)
     val values = t match {
       case CalcIntType => value.map((v) => v match {
