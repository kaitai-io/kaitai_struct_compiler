--- conflicted
+++ resolved
@@ -97,11 +97,7 @@
           // TODO: check argument quantity
           case (_: StrType, "substring") => strSubstring(obj, args(0), args(1))
           case (_: StrType, "to_i") => strToInt(obj, args(0))
-<<<<<<< HEAD
           case (_: StrType, "to_b") => strToBytes(obj, args(0))
-          case (_: BytesType, "to_s") => bytesToStr(obj, args(0))
-          case (_: BytesType, "index_of") => bytesIndexOf(obj, args(0))
-=======
           case (_: BytesType, "to_s") =>
             args match {
               case Seq(Ast.expr.Str(encoding)) =>
@@ -111,7 +107,7 @@
               case _ =>
                 throw new TypeMismatchError(s"to_s: expected 1 argument, got ${args.length}")
             }
->>>>>>> a100e4ea
+          case (_: BytesType, "index_of") => bytesIndexOf(obj, args(0))
           case _ => throw new TypeMismatchError(s"don't know how to call method '$methodName' of object type '$objType'")
         }
     }
@@ -133,12 +129,8 @@
   def strSubstring(s: Ast.expr, from: Ast.expr, to: Ast.expr): T
   def strToBytes(s: Ast.expr, encoding: Ast.expr): T = ???
 
-<<<<<<< HEAD
-  def bytesToStr(value: Ast.expr, expr: Ast.expr): T
+  def bytesToStr(value: Ast.expr, encoding: String): T
   def bytesIndexOf(value: Ast.expr, expr: Ast.expr): T = ???
-=======
-  def bytesToStr(value: Ast.expr, encoding: String): T
->>>>>>> a100e4ea
 
   def intToStr(value: Ast.expr, num: Ast.expr): T
 
