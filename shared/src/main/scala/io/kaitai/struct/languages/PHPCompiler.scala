--- conflicted
+++ resolved
@@ -58,18 +58,13 @@
     out.inc
   }
 
-<<<<<<< HEAD
   override def attributeDeclaration(attrName: Identifier, attrType: BaseType, condSpec: ConditionalSpec): Unit = {
-    out.puts(s"protected $$${idToStr(attrName)};")
-=======
-  override def attributeDeclaration(attrName: String, attrType: BaseType, condSpec: ConditionalSpec): Unit = {
     attrName match {
-      case "_parent" | "_root" =>
+      case ParentIdentifier | RootIdentifier =>
         // just ignore it for now
       case _ =>
-        out.puts(s"protected $$${lowerCamelCase(attrName)};")
-    }
->>>>>>> b42d26b6
+        out.puts(s"protected $$${idToStr(attrName)};")
+    }
   }
 
   override def attributeReader(attrName: Identifier, attrType: BaseType): Unit = {
@@ -85,36 +80,22 @@
     out.puts(s"${privateMemberName(attrName)} = $normalIO->ensureFixedContents(${contents.length}, new byte[] { ${contents.mkString(", ")} });")
   }
 
-<<<<<<< HEAD
   override def attrProcess(proc: ProcessExpr, varSrc: Identifier, varDest: Identifier): Unit = {
-=======
-  override def attrProcess(proc: ProcessExpr, varSrc: String, varDest: String): Unit = {
->>>>>>> b42d26b6
     val srcName = privateMemberName(varSrc)
     val destName = privateMemberName(varDest)
 
     proc match {
       case ProcessXor(xorValue) =>
-<<<<<<< HEAD
         out.puts(s"$destName = $kstreamName->processXor($srcName, ${expression(xorValue)});")
       case ProcessZlib =>
         out.puts(s"$destName = $kstreamName->processZlib($srcName);")
-=======
-        out.puts(s"$destName = $kstreamName.processXor($srcName, ${expression(xorValue)});")
-      case ProcessZlib =>
-        out.puts(s"$destName = $kstreamName.processZlib($srcName);")
->>>>>>> b42d26b6
       case ProcessRotate(isLeft, rotValue) =>
         val expr = if (isLeft) {
           expression(rotValue)
         } else {
           s"8 - (${expression(rotValue)})"
         }
-<<<<<<< HEAD
         out.puts(s"$destName = $kstreamName->processRotateLeft($srcName, $expr, 1);")
-=======
-        out.puts(s"$destName = $kstreamName.processRotateLeft($srcName, $expr, 1);")
->>>>>>> b42d26b6
     }
   }
 
@@ -153,11 +134,7 @@
 
   override def condRepeatEosHeader(id: Identifier, io: String, dataType: BaseType, needRaw: Boolean): Unit = {
     if (needRaw)
-<<<<<<< HEAD
       out.puts(s"${privateMemberName(RawIdentifier(id))} = new ArrayList<byte[]>();")
-=======
-      out.puts(s"${privateMemberName("_raw_" + id)} = new ArrayList<byte[]>();")
->>>>>>> b42d26b6
     out.puts(s"${privateMemberName(id)} = new ${kaitaiType2JavaType(ArrayType(dataType))}();")
     out.puts(s"while (!$io.isEof()) {")
     out.inc
@@ -169,15 +146,9 @@
 
   override def condRepeatExprHeader(id: Identifier, io: String, dataType: BaseType, needRaw: Boolean, repeatExpr: expr): Unit = {
     if (needRaw)
-<<<<<<< HEAD
       out.puts(s"${privateMemberName(RawIdentifier(id))} = new ArrayList<byte[]>((int) (${expression(repeatExpr)}));")
-    out.puts(s"${idToStr(id)} = new ${kaitaiType2JavaType(ArrayType(dataType))}((int) (${expression(repeatExpr)}));")
-    out.puts(s"for (int i = 0; i < ${expression(repeatExpr)}; i++) {")
-=======
-      out.puts(s"this._raw_${lowerCamelCase(id)} = new ArrayList<byte[]>((int) (${expression(repeatExpr)}));")
     out.puts(s"${privateMemberName(id)} = new ${kaitaiType2JavaType(ArrayType(dataType))}((int) (${expression(repeatExpr)}));")
     out.puts(s"for ($$i = 0; $$i < ${expression(repeatExpr)}; $$i++) {")
->>>>>>> b42d26b6
     out.inc
   }
 
