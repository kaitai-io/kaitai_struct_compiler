package io.kaitai.struct.languages

import io.kaitai.struct.datatype.DataType._
<<<<<<< HEAD
import io.kaitai.struct.datatype.{DataType, FixedEndian, InheritedEndian, KSError, UndecidedEndiannessError}
=======
import io.kaitai.struct.datatype.{DataType, EndOfStreamError, FixedEndian, InheritedEndian, KSError, UndecidedEndiannessError}
>>>>>>> afedfebc
import io.kaitai.struct.exprlang.Ast
import io.kaitai.struct.exprlang.Ast.expr
import io.kaitai.struct.format._
import io.kaitai.struct.languages.components._
import io.kaitai.struct.translators.PythonTranslator
import io.kaitai.struct.{ClassTypeProvider, RuntimeConfig, StringLanguageOutputWriter, Utils}

class PythonCompiler(typeProvider: ClassTypeProvider, config: RuntimeConfig)
  extends LanguageCompiler(typeProvider, config)
    with ObjectOrientedLanguage
    with UpperCamelCaseClasses
    with SingleOutputFile
    with UniversalFooter
    with EveryReadIsExpression
    with AllocateIOLocalVar
    with FixedContentsUsingArrayByteLiteral
    with UniversalDoc
    with NoNeedForFullClassPath {

  import PythonCompiler._

  override val translator = new PythonTranslator(typeProvider, importList)

  override def innerDocstrings = true

  override def universalFooter: Unit = {
    out.dec
    out.puts
  }

  override def indent: String = "    "
  override def outFileName(topClassName: String): String = s"$topClassName.py"

  override def outImports(topClass: ClassSpec) =
    importList.toList.mkString("", "\n", "\n")

  override def fileHeader(topClassName: String): Unit = {
    outHeader.puts(s"# $headerComment")
    outHeader.puts

    importList.add("from pkg_resources import parse_version")
    importList.add("import kaitaistruct")
    importList.add(s"from kaitaistruct import $kstructName, $kstreamName, BytesIO")

    out.puts
    out.puts

    // API compatibility check
    out.puts(
      "if parse_version(kaitaistruct.__version__) < parse_version('" +
        KSVersion.minimalRuntime +
        "'):"
    )
    out.inc
    out.puts(
      "raise Exception(\"Incompatible Kaitai Struct Python API: " +
        KSVersion.minimalRuntime +
        " or later is required, but you have %s\" % (kaitaistruct.__version__))"
    )
    out.dec
    out.puts
  }

  override def opaqueClassDeclaration(classSpec: ClassSpec): Unit = {
    val name = classSpec.name.head
    out.puts(
      if (config.pythonPackage.nonEmpty) {
        s"from ${config.pythonPackage} import $name"
      } else {
        s"import $name"
      }
    )
  }

  override def classHeader(name: String): Unit = {
    out.puts(s"class ${type2class(name)}($kstructName):")
    out.inc
  }

  override def classConstructorHeader(name: String, parentType: DataType, rootClassName: String, isHybrid: Boolean, params: List[ParamDefSpec]): Unit = {
    val endianAdd = if (isHybrid) ", _is_le=None" else ""
    val paramsList = Utils.join(params.map((p) => paramName(p.id)), ", ", ", ", "")

    out.puts(s"def __init__(self$paramsList, _io, _parent=None, _root=None$endianAdd):")
    out.inc
    out.puts("self._io = _io")
    out.puts("self._parent = _parent")
    out.puts("self._root = _root if _root else self")

    if (isHybrid)
      out.puts("self._is_le = _is_le")

    // Store parameters passed to us
    params.foreach((p) => handleAssignmentSimple(p.id, paramName(p.id)))

    if (config.readStoresPos) {
      importList.add("import collections")
      out.puts("self._debug = collections.defaultdict(dict)")
    }
  }

  override def runRead(): Unit = {
    out.puts("self._read()")
  }

  override def runReadCalc(): Unit = {
    out.puts(s"if not hasattr(self, '_is_le'):")
    out.inc
    out.puts(s"raise ${ksErrorName(UndecidedEndiannessError)}(" + "\"" + typeProvider.nowClass.path.mkString("/", "/", "") + "\")")
    out.dec
    out.puts(s"elif self._is_le == True:")
    out.inc
    out.puts("self._read_le()")
    out.dec
    out.puts("elif self._is_le == False:")
    out.inc
    out.puts("self._read_be()")
    out.dec
  }

  override def readHeader(endian: Option[FixedEndian], isEmpty: Boolean): Unit = {
    val suffix = endian match {
      case Some(e) => s"_${e.toSuffix}"
      case None => ""
    }
    out.puts(s"def _read$suffix(self):")
    out.inc
    if (isEmpty)
      out.puts("pass")
  }

  override def readFooter() = universalFooter

  override def attributeDeclaration(attrName: Identifier, attrType: DataType, isNullable: Boolean): Unit = {}

  override def attributeReader(attrName: Identifier, attrType: DataType, isNullable: Boolean): Unit = {}

  override def universalDoc(doc: DocSpec): Unit = {
    val docStr = doc.summary match {
      case Some(summary) =>
        val lastChar = summary.last
        if (lastChar == '.' || lastChar == '\n') {
          summary
        } else {
          summary + "."
        }
      case None =>
        ""
    }

    val extraNewline = if (docStr.isEmpty || docStr.last == '\n') "" else "\n"
    val refStr = doc.ref.map {
      case TextRef(text) =>
        val seeAlso = new StringLanguageOutputWriter("")
        seeAlso.putsLines("   ", text)
        s"$extraNewline\n.. seealso::\n${seeAlso.result}"
      case ref: UrlRef =>
        val seeAlso = new StringLanguageOutputWriter("")
        seeAlso.putsLines("   ", s"${ref.text} - ${ref.url}")
        s"$extraNewline\n.. seealso::\n${seeAlso.result}"
    }.mkString("\n")

    out.putsLines("", "\"\"\"" + docStr + refStr + "\"\"\"")
  }

  override def attrFixedContentsParse(attrName: Identifier, contents: String): Unit =
    out.puts(s"${privateMemberName(attrName)} = self._io.ensure_fixed_contents($contents)")

  override def attrParseHybrid(leProc: () => Unit, beProc: () => Unit): Unit = {
    out.puts("if self._is_le:")
    out.inc
    leProc()
    out.dec
    out.puts("else:")
    out.inc
    beProc()
    out.dec
  }

  override def attrProcess(proc: ProcessExpr, varSrc: Identifier, varDest: Identifier): Unit = {
    val srcName = privateMemberName(varSrc)
    val destName = privateMemberName(varDest)

    proc match {
      case ProcessXor(xorValue) =>
        val procName = translator.detectType(xorValue) match {
          case _: IntType => "process_xor_one"
          case _: BytesType => "process_xor_many"
        }
        out.puts(s"$destName = $kstreamName.$procName($srcName, ${expression(xorValue)})")
      case ProcessZlib =>
        importList.add("import zlib")
        out.puts(s"$destName = zlib.decompress($srcName)")
      case ProcessRotate(isLeft, rotValue) =>
        val expr = if (isLeft) {
          expression(rotValue)
        } else {
          s"8 - (${expression(rotValue)})"
        }
        out.puts(s"$destName = $kstreamName.process_rotate_left($srcName, $expr, 1)")
      case ProcessCustom(name, args) =>
        val procClass = if (name.length == 1) {
          val onlyName = name.head
          val className = type2class(onlyName)
          importList.add(s"from $onlyName import $className")
          className
        } else {
          val pkgName = name.init.mkString(".")
          importList.add(s"import $pkgName")
          s"$pkgName.${type2class(name.last)}"
        }

        out.puts(s"_process = $procClass(${args.map(expression).mkString(", ")})")
        out.puts(s"$destName = _process.decode($srcName)")
    }
  }

  override def normalIO: String = "self._io"

  override def allocateIO(varName: Identifier, rep: RepeatSpec): String = {
    val varStr = privateMemberName(varName)
    val ioName = s"_io_${idToStr(varName)}"

    val args = rep match {
      case RepeatEos | RepeatUntil(_) => s"$varStr[-1]"
      case RepeatExpr(_) => s"$varStr[i]"
      case NoRepeat => varStr
    }

    out.puts(s"$ioName = $kstreamName(BytesIO($args))")
    ioName
  }

  override def useIO(ioEx: expr): String = {
    out.puts(s"io = ${expression(ioEx)}")
    "io"
  }

  override def pushPos(io: String): Unit =
    out.puts(s"_pos = $io.pos()")

  override def seek(io: String, pos: Ast.expr): Unit =
    out.puts(s"$io.seek(${expression(pos)})")

  override def popPos(io: String): Unit =
    out.puts(s"$io.seek(_pos)")

  override def alignToByte(io: String): Unit =
    out.puts(s"$io.align_to_byte()")

  override def attrDebugStart(attrId: Identifier, attrType: DataType, ios: Option[String], rep: RepeatSpec): Unit = {
    ios.foreach { (io) =>
      val name = attrId match {
        case _: RawIdentifier | _: SpecialIdentifier => return
        case _ => idToStr(attrId)
      }
      rep match {
        case NoRepeat =>
          out.puts(s"self._debug['$name']['start'] = $io.pos()")
        case _: RepeatExpr | RepeatEos | _: RepeatUntil =>
          out.puts(s"if not 'arr' in self._debug['$name']:")
          out.inc
          out.puts(s"self._debug['$name']['arr'] = []")
          out.dec
          out.puts(s"self._debug['$name']['arr'].append({'start': $io.pos()})")
      }
    }
  }

  override def attrDebugEnd(attrId: Identifier, attrType: DataType, io: String, rep: RepeatSpec): Unit = {
    val name = attrId match {
      case _: RawIdentifier | _: SpecialIdentifier => return
      case _ => idToStr(attrId)
    }
    rep match {
      case NoRepeat =>
        out.puts(s"self._debug['$name']['end'] = $io.pos()")
      case _: RepeatExpr =>
        out.puts(s"self._debug['$name']['arr'][i]['end'] = $io.pos()")
      case RepeatEos | _: RepeatUntil =>
        out.puts(s"self._debug['$name']['arr'][len(${privateMemberName(attrId)}) - 1]['end'] = $io.pos()")
    }
  }

  override def condIfHeader(expr: Ast.expr): Unit = {
    out.puts(s"if ${expression(expr)}:")
    out.inc
  }

  override def condRepeatEosHeader(id: Identifier, io: String, dataType: DataType, needRaw: Boolean): Unit = {
    if (needRaw)
      out.puts(s"${privateMemberName(RawIdentifier(id))} = []")
    out.puts(s"${privateMemberName(id)} = []")
    out.puts("i = 0")
    out.puts(s"while not $io.is_eof():")
    out.inc
  }
  override def handleAssignmentRepeatEos(id: Identifier, expr: String): Unit =
    out.puts(s"${privateMemberName(id)}.append($expr)")
  override def condRepeatEosFooter: Unit = {
    out.puts("i += 1")
    universalFooter
  }

  override def condRepeatExprHeader(id: Identifier, io: String, dataType: DataType, needRaw: Boolean, repeatExpr: expr): Unit = {
    if (needRaw)
      out.puts(s"${privateMemberName(RawIdentifier(id))} = [None] * (${expression(repeatExpr)})")
    out.puts(s"${privateMemberName(id)} = [None] * (${expression(repeatExpr)})")
    out.puts(s"for i in range(${expression(repeatExpr)}):")
    out.inc
  }
  override def handleAssignmentRepeatExpr(id: Identifier, expr: String): Unit =
    out.puts(s"${privateMemberName(id)}[i] = $expr")

  override def condRepeatUntilHeader(id: Identifier, io: String, dataType: DataType, needRaw: Boolean, untilExpr: expr): Unit = {
    if (needRaw)
      out.puts(s"${privateMemberName(RawIdentifier(id))} = []")
    out.puts(s"${privateMemberName(id)} = []")
    out.puts("i = 0")
    out.puts("while True:")
    out.inc
  }

  override def handleAssignmentRepeatUntil(id: Identifier, expr: String, isRaw: Boolean): Unit = {
    val tmpName = translator.doName(if (isRaw) Identifier.ITERATOR2 else Identifier.ITERATOR)
    out.puts(s"$tmpName = $expr")
    out.puts(s"${privateMemberName(id)}.append($tmpName)")
  }

  override def condRepeatUntilFooter(id: Identifier, io: String, dataType: DataType, needRaw: Boolean, untilExpr: expr): Unit = {
    typeProvider._currentIteratorType = Some(dataType)
    out.puts(s"if ${expression(untilExpr)}:")
    out.inc
    out.puts("break")
    out.dec
    out.puts("i += 1")
    out.dec
  }

  override def handleAssignmentSimple(id: Identifier, expr: String): Unit =
    out.puts(s"${privateMemberName(id)} = $expr")

  override def handleAssignmentTempVar(dataType: DataType, id: String, expr: String): Unit =
    out.puts(s"$id = $expr")

  override def parseExpr(dataType: DataType, assignType: DataType, io: String, defEndian: Option[FixedEndian]): String = {
    dataType match {
      case t: ReadableType =>
        s"$io.read_${t.apiCall(defEndian)}()"
      case blt: BytesLimitType =>
        s"$io.read_bytes(${expression(blt.size)})"
      case _: BytesEosType =>
        s"$io.read_bytes_full()"
      case BytesTerminatedType(terminator, include, consume, eosError, _) =>
        s"$io.read_bytes_term($terminator, ${bool2Py(include)}, ${bool2Py(consume)}, ${bool2Py(eosError)})"
      case BitsType1 =>
        s"$io.read_bits_int(1) != 0"
      case BitsType(width: Int) =>
        s"$io.read_bits_int($width)"
      case t: UserType =>
        val addParams = Utils.join(t.args.map((a) => translator.translate(a)), "", ", ", ", ")
        val addArgs = if (t.isOpaque) {
          ""
        } else {
          val parent = t.forcedParent match {
            case Some(fp) => translator.translate(fp)
            case None => "self"
          }
          val addEndian = t.classSpec.get.meta.endian match {
            case Some(InheritedEndian) => ", self._is_le"
            case _ => ""
          }
          s", $parent, self._root$addEndian"
        }
        s"${userType2class(t)}($addParams$io$addArgs)"
    }
  }

  override def bytesPadTermExpr(expr0: String, padRight: Option[Int], terminator: Option[Int], include: Boolean) = {
    val expr1 = padRight match {
      case Some(padByte) => s"$kstreamName.bytes_strip_right($expr0, $padByte)"
      case None => expr0
    }
    val expr2 = terminator match {
      case Some(term) => s"$kstreamName.bytes_terminate($expr1, $term, ${bool2Py(include)})"
      case None => expr1
    }
    expr2
  }

  override def userTypeDebugRead(id: String): Unit =
    out.puts(s"$id._read()")

  override def switchStart(id: Identifier, on: Ast.expr): Unit = {
    out.puts(s"_on = ${expression(on)}")
  }

  override def switchCaseFirstStart(condition: Ast.expr): Unit = {
    out.puts(s"if _on == ${expression(condition)}:")
    out.inc
  }

  override def switchCaseStart(condition: Ast.expr): Unit = {
    out.puts(s"elif _on == ${expression(condition)}:")
    out.inc
  }

  override def switchCaseEnd(): Unit =
    out.dec

  override def switchElseStart(): Unit = {
    out.puts(s"else:")
    out.inc
  }

  override def switchEnd(): Unit = {}

  override def instanceHeader(className: String, instName: InstanceIdentifier, dataType: DataType, isNullable: Boolean): Unit = {
    out.puts("@property")
    out.puts(s"def ${publicMemberName(instName)}(self):")
    out.inc
  }

  override def instanceCheckCacheAndReturn(instName: InstanceIdentifier, dataType: DataType): Unit = {
    out.puts(s"if hasattr(self, '${idToStr(instName)}'):")
    out.inc
    instanceReturn(instName, dataType)
    out.dec
    out.puts
  }

  override def instanceReturn(instName: InstanceIdentifier, attrType: DataType): Unit = {
    // not very efficient, probably should be some other way to do that, but for now it will do:
    // workaround to avoid Python generating an "AttributeError: instance has no attribute"
    out.puts(s"return ${privateMemberName(instName)} if hasattr(self, '${idToStr(instName)}') else None")
  }

  override def enumDeclaration(curClass: String, enumName: String, enumColl: Seq[(Long, String)]): Unit = {
    importList.add("from enum import Enum")

    out.puts
    out.puts(s"class ${type2class(enumName)}(Enum):")
    out.inc
    enumColl.foreach { case (id: Long, label: String) => out.puts(s"$label = $id") }
    out.dec
  }

  override def debugClassSequence(seq: List[AttrSpec]) = {
    val seqStr = seq.map((attr) => "\"" + idToStr(attr.id) + "\"").mkString(", ")
    out.puts(s"SEQ_FIELDS = [$seqStr]")
  }

  def bool2Py(b: Boolean): String = if (b) { "True" } else { "False" }

  def idToStr(id: Identifier): String = {
    id match {
      case SpecialIdentifier(name) => name
      case NamedIdentifier(name) => name
      case NumberedIdentifier(idx) => s"_${NumberedIdentifier.TEMPLATE}$idx"
      case InstanceIdentifier(name) => s"_m_$name"
      case RawIdentifier(innerId) => s"_raw_${idToStr(innerId)}"
    }
  }

  override def privateMemberName(id: Identifier): String = s"self.${idToStr(id)}"

  override def publicMemberName(id: Identifier): String = {
    id match {
      case SpecialIdentifier(name) => name
      case NamedIdentifier(name) => name
      case InstanceIdentifier(name) => name
      case RawIdentifier(innerId) => s"_raw_${publicMemberName(innerId)}"
    }
  }

  override def localTemporaryName(id: Identifier): String = s"_t_${idToStr(id)}"

  override def ksErrorName(err: KSError): String = PythonCompiler.ksErrorName(err)

  override def attrValidateExpr(
    attrId: Identifier,
    attrType: DataType,
    checkExpr: Ast.expr,
    errName: String,
    errArgs: List[Ast.expr]
  ): Unit = {
    val errArgsStr = errArgs.map(translator.translate).mkString(", ")
    out.puts(s"if not ${translator.translate(checkExpr)}:")
    out.inc
    out.puts(s"raise $errName($errArgsStr)")
    out.dec
  }

  def userType2class(t: UserType): String = {
    val name = t.classSpec.get.name
    val firstName = name.head
    val prefix = if (t.isOpaque && firstName != translator.provider.nowClass.name.head) {
      s"$firstName."
    } else {
      ""
    }
    s"$prefix${types2class(name)}"
  }
}

object PythonCompiler extends LanguageCompilerStatic
  with UpperCamelCaseClasses
  with StreamStructNames
  with ExceptionNames {
  override def getCompiler(
    tp: ClassTypeProvider,
    config: RuntimeConfig
  ): LanguageCompiler = new PythonCompiler(tp, config)

  override def kstreamName: String = "KaitaiStream"
  override def kstructName: String = "KaitaiStruct"
<<<<<<< HEAD
  override def ksErrorName(err: KSError): String = s"kaitaistruct.${err.name}"
=======
  override def ksErrorName(err: KSError): String = err match {
    case EndOfStreamError => "EOFError"
    case _ => s"kaitaistruct.${err.name}"
  }
>>>>>>> afedfebc

  def types2class(name: List[String]): String = {
    if (name.size > 1) {
      val path = name.drop(1).map(x => type2class(x)).mkString(".")
      s"self._root.$path"
    } else {
      type2class(name.head)
    }
  }
}<|MERGE_RESOLUTION|>--- conflicted
+++ resolved
@@ -1,11 +1,7 @@
 package io.kaitai.struct.languages
 
 import io.kaitai.struct.datatype.DataType._
-<<<<<<< HEAD
-import io.kaitai.struct.datatype.{DataType, FixedEndian, InheritedEndian, KSError, UndecidedEndiannessError}
-=======
 import io.kaitai.struct.datatype.{DataType, EndOfStreamError, FixedEndian, InheritedEndian, KSError, UndecidedEndiannessError}
->>>>>>> afedfebc
 import io.kaitai.struct.exprlang.Ast
 import io.kaitai.struct.exprlang.Ast.expr
 import io.kaitai.struct.format._
@@ -522,14 +518,10 @@
 
   override def kstreamName: String = "KaitaiStream"
   override def kstructName: String = "KaitaiStruct"
-<<<<<<< HEAD
-  override def ksErrorName(err: KSError): String = s"kaitaistruct.${err.name}"
-=======
   override def ksErrorName(err: KSError): String = err match {
     case EndOfStreamError => "EOFError"
     case _ => s"kaitaistruct.${err.name}"
   }
->>>>>>> afedfebc
 
   def types2class(name: List[String]): String = {
     if (name.size > 1) {
