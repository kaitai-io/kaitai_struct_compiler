package io.kaitai.struct.languages

import io.kaitai.struct.datatype.DataType._
import io.kaitai.struct.datatype._
import io.kaitai.struct.exprlang.Ast
import io.kaitai.struct.format._
import io.kaitai.struct.languages.components._
import io.kaitai.struct.translators.NimTranslator
import io.kaitai.struct.{ClassTypeProvider, RuntimeConfig, Utils}

class NimCompiler(typeProvider: ClassTypeProvider, config: RuntimeConfig)
  extends LanguageCompiler(typeProvider, config)
    with SingleOutputFile
    with EveryReadIsExpression
    with UpperCamelCaseClasses
    with FixedContentsUsingArrayByteLiteral
    with UniversalFooter
    with AllocateIOLocalVar
    with SwitchIfOps
    with UniversalDoc {

  import NimCompiler._

  // Written from scratch
  def blankLine: Unit = out.puts
  def imports = importList.toList.map((x) => s"import $x").mkString("\n")
  def namespaced(names: List[String]): String = names.map(n => camelCase(n, true)).mkString("_")
  def typeSectionHeader: Unit = {
    out.puts("type")
    out.inc
  }
  def typeSectionFooter: Unit = {
    out.dec
    out.puts
  }
  def instanceForwardDeclaration(className: List[String], instName: InstanceIdentifier, dataType: DataType): Unit = {
    out.puts(s"proc ${idToStr(instName).dropRight(4)}*(this: ${namespaced(className)}): ${ksToNim(dataType)}")
  }
  def fromFile(name: List[String]): Unit = {
    val n = namespaced(name)
    out.puts(s"proc fromFile*(_: typedesc[$n], filename: string): $n =")
    out.inc
    out.puts(s"$n.read(newKaitaiFileStream(filename), nil, nil)")
    out.dec
    out.puts
  }

  override def opaqueClassDeclaration(classSpec: ClassSpec): Unit =
    out.puts("import \"" + classSpec.name.head + "\"")
  override def innerEnums = false
  override val translator: NimTranslator = new NimTranslator(typeProvider, importList)
  override def universalFooter: Unit = {
    out.dec
  }
  override def allocateIO(id: Identifier, rep: RepeatSpec): String = {
    val ioName = s"${idToStr(id)}Io"
    val arg = rep match {
      case NoRepeat => idToStr(id) + "Expr"
      case _ => translator.doName(Identifier.ITERATOR2)
    }
    out.puts(s"let $ioName = newKaitaiStream($arg)")
    ioName
  }

  // Members declared in io.kaitai.struct.languages.components.SingleOutputFile
  override def outImports(topClass: ClassSpec) =
    importList.toList.map((x) => s"import $x").mkString("\n") + "\n\n"

  // Members declared in io.kaitai.struct.languages.components.ExtraAttrs
  // def extraAttrForIO(id: Identifier, rep: RepeatSpec): List[AttrSpec] = ???

  // Members declared in io.kaitai.struct.languages.components.ExceptionNames
  override def ksErrorName(err: KSError): String = "KaitaiError" // TODO: maybe add more debugging info

  // Members declared in io.kaitai.struct.languages.components.LanguageCompiler
  override def importFile(file: String): Unit = {
    importList.add(file)
  }
  override def alignToByte(io: String): Unit = out.puts(s"alignToByte($io)")
  override def attrFixedContentsParse(attrName: Identifier, contents: String): Unit = {
    out.puts(s"this.${idToStr(attrName)} = $normalIO.ensureFixedContents($contents)")
  }
  // def attrParse(attr: AttrLikeSpec, id: Identifier, defEndian: Option[Endianness]): Unit = ???
  override def attrParseHybrid(leProc: () => Unit, beProc: () => Unit): Unit = {
    out.puts("if this.isLe:")
    out.inc
    leProc()
    out.dec
    out.puts("else:")
    out.inc
    beProc()
    out.dec
  }

  // Works but is crappily written; I want to rewrite this later XXX
  override def attrProcess(proc: ProcessExpr, varSrc: Identifier, varDest: Identifier, rep: RepeatSpec): Unit = {
    val srcExpr = rep match {
      case RepeatEos | RepeatExpr(_) | RepeatUntil(_) => privateMemberName(varSrc) + "[i]"
      case NoRepeat => privateMemberName(varSrc)
    }
    val expr = proc match {
      case ProcessXor(xorValue) =>
        s"$srcExpr.processXor(${expression(xorValue)})"
      case ProcessZlib =>
        s"$srcExpr.processZlib()"
      case ProcessRotate(isLeft, rotValue) =>
        val expr = if (isLeft) {
          expression(rotValue)
        } else {
          s"8 - (${expression(rotValue)})"
        }
        s"$srcExpr.processRotateLeft(int($expr))"
      case ProcessCustom(name, args) =>
        val namespace = name.head
        val procPath = name.mkString(".")
        importList.add(namespace)
        s"$procPath($srcExpr, ${args.map(expression).mkString(", ")})"
    }
    handleAssignment(varDest, expr, rep, false)
  }
  override def attributeDeclaration(attrName: Identifier, attrType: DataType, isNullable: Boolean): Unit = {
    out.puts(s"`${idToStr(attrName)}`*: ${ksToNim(attrType)}")
  }
  override def instanceDeclaration(attrName: InstanceIdentifier, attrType: DataType, isNullable: Boolean): Unit = {
    attributeDeclaration(attrName, attrType, isNullable)
  }
  override def attributeReader(attrName: Identifier, attrType: DataType, isNullable: Boolean): Unit = {}
  override def classConstructorHeader(name: List[String], parentType: DataType, rootClassName: List[String], isHybrid: Boolean, params: List[ParamDefSpec]): Unit = {}
  override def classHeader(name: List[String]): Unit = {
    out.puts(s"${namespaced(name)}* = ref object of KaitaiStruct")
    out.inc
  }
  override def condIfHeader(expr: Ast.expr): Unit = {
    out.puts(s"if ${expression(expr)}:")
    out.inc
  }
  override def classFooter(name: List[String]): Unit = {
    typeProvider.nowClass.meta.endian match {
      case Some(_: CalcEndian) | Some(InheritedEndian) =>
        out.puts(s"${idToStr(EndianIdentifier)}: bool")
      case _ =>
    }
    universalFooter
  }
  override def condRepeatEosHeader(id: Identifier, io: String, dataType: DataType, needRaw: NeedRaw): Unit = {
    out.puts("block:")
    out.inc
    out.puts("var i: int")
    out.puts(s"while not $io.isEof:")
    out.inc
  }
  override def condRepeatEosFooter: Unit = {
    out.puts("inc i")
    out.dec
    out.dec
  }
  override def condRepeatExprHeader(id: Identifier, io: String, dataType: DataType, needRaw: NeedRaw, repeatExpr: Ast.expr): Unit = {
    out.puts(s"for i in 0 ..< int(${expression(repeatExpr)}):")
    out.inc
  }
  override def condRepeatUntilHeader(id: Identifier, io: String, dataType: DataType, needRaw: NeedRaw, repeatExpr: Ast.expr): Unit = {
    out.puts("block:")
    out.inc
    out.puts("var i: int")
    out.puts("while true:")
    out.inc
  }
  override def condRepeatUntilFooter(id: Identifier, io: String, dataType: DataType, needRaw: NeedRaw, repeatExpr: Ast.expr): Unit = {
    typeProvider._currentIteratorType = Some(dataType)
    out.puts(s"if ${expression(repeatExpr)}:")
    out.inc
    out.puts("break")
    out.dec
    out.puts("inc i")
    out.dec
    out.dec
  }
  // For this to work, we need a {.lenientCase.} pragma which disables nim's exhaustive case coverage check
  override def enumDeclaration(curClass: List[String], enumName: String, enumColl: Seq[(Long, EnumValueSpec)]): Unit = {
    val enumClass = namespaced(curClass)
    out.puts(s"${enumClass}_${camelCase(enumName, true)}* = enum")
    out.inc
    enumColl.foreach { case (id, label) =>
      val order = if (s"$id" == "-9223372036854775808") "low(int64)" else s"$id"
      out.puts(s"${label.name} = $order")
    }
    out.dec
  }
//  def enumFooter: Unit = {
//    universalFooter
//    out.puts
//  }
//  def enumTemplate: Unit = {
//    out.puts("template defineEnum(typ) =")
//    out.inc
//    out.puts("type typ* = distinct int64")
//    out.puts("proc `==`*(x, y: typ): bool {.borrow.}")
//    out.dec
//  }
//  def enumTemplateFooter: Unit = out.puts
//  def enumHeader: Unit = {
//    out.puts("const")
//    out.inc
//  }
//  def enumConstantsFooter: Unit = {
//    universalFooter
//    out.puts
//  }
//  def enumConstants(curClass: List[String], enumName: String,  enumColl: Seq[(Long, EnumValueSpec)]): Unit = {
//    val enumClass = namespaced(curClass)
//    enumColl.foreach { case (id: Long, label: EnumValueSpec) =>
//      // This hack is needed because the lowest int64 literal is not supported in Nim
//      val const = if (s"$id" == "-9223372036854775808") "low(int64)" else s"$id"
//      out.puts(s"${label.name}* = ${enumClass}_$enumName($const)") }
//  }
  override def fileHeader(topClassName: String): Unit = {
    importList.add(config.nimModule)
    importList.add("options")
  }
  override def indent: String = "  "
  override def instanceCalculate(instName: Identifier, dataType: DataType, value: Ast.expr): Unit = {
    val cast = s"${ksToNim(dataType)}(${expression(value)})"
    handleAssignmentSimple(instName, cast)
  }
  override def instanceCheckCacheAndReturn(instName: InstanceIdentifier, dataType: DataType): Unit = {
    dataType match {
      case _: ArrayType => out.puts(s"if ${privateMemberName(instName)}.len != 0:")
      case _: StrType => out.puts(s"if ${privateMemberName(instName)}.len != 0:")
      case _: BytesType => out.puts(s"if ${privateMemberName(instName)}.len != 0:")
      case _ => out.puts(s"if ${privateMemberName(instName)} != nil:")
    }
      out.inc
      instanceReturn(instName, dataType)
      out.dec
  }
  override def instanceHeader(className: List[String], instName: InstanceIdentifier, dataType: DataType, isNullable: Boolean): Unit = {
    out.puts(s"proc ${idToStr(instName).dropRight(4)}(this: ${namespaced(className)}): ${ksToNim(dataType)} = ")
    out.inc
  }
  override def instanceFooter = {
    universalFooter
    out.puts
  }
  override def instanceReturn(instName: InstanceIdentifier, attrType: DataType): Unit = {
    out.puts(s"return ${privateMemberName(instName)}")
  }
  // def normalIO: String = ???
  override def outFileName(topClassName: String): String = s"$topClassName.nim"
  override def pushPos(io: String): Unit = out.puts(s"let pos = $io.pos()")
  override def popPos(io: String): Unit = out.puts(s"$io.seek(pos)")
  override def readFooter(): Unit = {
    universalFooter
    out.puts
  }
  override def readHeader(endian: Option[FixedEndian], isEmpty: Boolean): Unit = {
    val t = namespaced(typeProvider.nowClass.name)
    val p = ksToNim(typeProvider.nowClass.parentType)
    val r = namespaced(typeProvider.topClass.name)
    val paramsArg = Utils.join(typeProvider.nowClass.params.map((p) =>
      s"${paramName(p.id)}: any"
    ), ", ", ", ", "")

    endian match {
      case None =>
        out.puts(s"proc read*(_: typedesc[$t], io: KaitaiStream, root: KaitaiStruct, parent: $p$paramsArg): $t =")
        out.inc
        out.puts("template this: untyped = result")
        out.puts(s"this = new($t)")
        // The cast in the if clause is used to bypass semantic analysis
        // The cast in the else clause should be a normal type conversion instead,
        // but for some reason it doesn't work. Needs further investigation
        out.puts(s"let root = if root == nil: cast[$r](this) else: cast[$r](root)")
        out.puts(s"this.io = io")
        out.puts(s"this.root = root")
        out.puts(s"this.parent = parent")
        typeProvider.nowClass.params.foreach((p) => handleAssignmentSimple(p.id, s"${ksToNim(p.dataType)}(${paramName(p.id)})"))

        typeProvider.nowClass.meta.endian match {
          case Some(_: CalcEndian) =>
            out.puts(s"this.${idToStr(EndianIdentifier)} = false")
          case Some(InheritedEndian) =>
            out.puts(s"this.${idToStr(EndianIdentifier)} = " +
              s"this.${idToStr(ParentIdentifier)}." +
              s"${idToStr(EndianIdentifier)}")
          case _ =>
        }
        out.puts
      case Some(e) =>
        out.puts
        out.puts(s"proc read${camelCase(e.toSuffix, true)}(this: $t) =")
        out.inc
    }
  }
  // def results(topClass: ClassSpec): Map[String, String] = ???
  override def runRead(name: List[String]): Unit = out.puts("read()") // TODO: missing type argument
  override def runReadCalc(): Unit = {
    out.puts
    out.puts("if this.isLe:")
    out.inc
    out.puts("readLe(this)")
    out.dec
    out.puts("else:")
    out.inc
    out.puts("readBe(this)")
    out.dec
  }
  override def seek(io: String, pos: Ast.expr): Unit = out.puts(s"$io.seek(int(${expression(pos)}))")
  override def useIO(ioEx: Ast.expr): String = {
    out.puts(s"let io = ${expression(ioEx)}")
    "io"
  }
  override def classForwardDeclaration(name: List[String]): Unit = {
    val t = namespaced(typeProvider.nowClass.name)
    val p = ksToNim(typeProvider.nowClass.parentType)
    val paramsArg = Utils.join(typeProvider.nowClass.params.map((p) =>
      s"${paramName(p.id)}: any"
    ), ", ", ", ", "")

    out.puts(s"proc read*(_: typedesc[$t], io: KaitaiStream, root: KaitaiStruct, parent: $p$paramsArg): $t")
  }

  // Members declared in io.kaitai.struct.languages.components.ObjectOrientedLanguage
  override def idToStr(id: Identifier): String = {
    id match {
      case IoIdentifier => "io"
      case NamedIdentifier(name) =>  camelCase(name, false)
      case InstanceIdentifier(name) => camelCase(name, false) + "Inst"
      case IoStorageIdentifier(innerId) => "io" + camelCase(idToStr(innerId), true)
      case SpecialIdentifier(name) => camelCase(name, false)
      case NumberedIdentifier(idx) => s"${NumberedIdentifier.TEMPLATE}$idx"
      case RawIdentifier(innerId) => "raw" + camelCase(idToStr(innerId), true)
    }
  }
  override def localTemporaryName(id: Identifier): String = idToStr(id)
  override def privateMemberName(id: Identifier): String = {
    val name = idToStr(id)
    val prefix = "this"
    s"$prefix.$name"
  }
  override def publicMemberName(id: Identifier): String = idToStr(id)

  // Members declared in io.kaitai.struct.languages.components.EveryReadIsExpression
  override def bytesPadTermExpr(expr0: String, padRight: Option[Int], terminator: Option[Int], include: Boolean): String = {
    val expr1 = padRight match {
      case Some(padByte) => s"$expr0.bytesStripRight($padByte)"
      case None => expr0
    }
    val expr2 = terminator match {
      case Some(term) => s"$expr1.bytesTerminate($term, $include)"
      case None => expr1
    }
    expr2
  }
  def handleAssignmentIterative(id: Identifier, expr: String): Unit = {
    // Need better design for this XXX
    val exprName = id match {
      case _: RawIdentifier => translator.doName(Identifier.ITERATOR2)
      case _ => translator.doName(Identifier.ITERATOR)
    }
    out.puts(s"let $exprName = $expr")
    out.puts(s"${privateMemberName(id)}.add($exprName)")
  }
  override def handleAssignmentRepeatEos(id: Identifier, expr: String): Unit = {
    handleAssignmentIterative(id, expr)
  }
  override def handleAssignmentRepeatExpr(id: Identifier, expr: String): Unit = {
    handleAssignmentIterative(id, expr)
  }
  override def handleAssignmentRepeatUntil(id: Identifier, expr: String, isRaw: Boolean): Unit = {
    handleAssignmentIterative(id, expr)
  }
  override def handleAssignmentSimple(id: Identifier, expr: String): Unit = {
    // Need better design for this XXX
    val exprName = idToStr(id) + "Expr"
    out.puts(s"let $exprName = $expr")
    out.puts(s"${privateMemberName(id)} = $exprName")
  }
  override def handleAssignmentTempVar(dataType: DataType, id: String, expr: String): Unit = {}
  override def parseExpr(dataType: DataType, assignType: DataType, io: String, defEndian: Option[FixedEndian]): String = {
    val expr = dataType match {
      case t: ReadableType =>
        s"$io.read${Utils.capitalize(t.apiCall(defEndian))}()"
      case blt: BytesLimitType =>
        s"$io.readBytes(int(${expression(blt.size)}))"
      case _: BytesEosType =>
        s"$io.readBytesFull()"
      case BytesTerminatedType(terminator, include, consume, eosError, _) =>
        s"$io.readBytesTerm($terminator, $include, $consume, $eosError)"
      case BitsType1(bitEndian) =>
        s"$io.readBitsInt${camelCase(bitEndian.toSuffix, true)}(1) != 0"
      case BitsType(width: Int, bitEndian) =>
        s"$io.readBitsInt${camelCase(bitEndian.toSuffix, true)}($width)"
      case t: UserType =>
        val addArgs = {
          val parent = t.forcedParent match {
            case Some(USER_TYPE_NO_PARENT) => "nil"
            case Some(fp) => translator.translate(fp)
            case None => "this"
          }
          s", this.root, $parent"
        }
        val addParams = Utils.join(t.args.map((a) => translator.translate(a)), ", ", ", ", "")
        val concreteName = namespaced(t.classSpec match {
          case Some(cs) => cs.name
          case None => t.name
        })
        s"${concreteName}.read($io$addArgs$addParams)"
    }

    if (assignType != dataType) {
      s"${ksToNim(assignType)}($expr)"
    } else {
      expr
    }
  }
  override def userTypeDebugRead(id: String, dataType: DataType, assignType: DataType): Unit = {} // TODO

  // Members declared in io.kaitai.struct.languages.components.SwitchOps
  override def switchCasesUsingIf[T](
    id: Identifier,
    on: Ast.expr,
    onType: DataType,
    cases: Map[Ast.expr, T],
    normalCaseProc: (T) => Unit,
    elseCaseProc: (T) => Unit
  ): Unit = {
    switchIfStart(id, on, onType)

    // Pass 1: only normal case clauses
    var first = true

    cases.foreach { case (condition, result) =>
      condition match {
        case SwitchType.ELSE_CONST =>
          // skip for now
        case _ =>
          if (first) {
            switchIfCaseFirstStart(condition)
            first = false
          } else {
            switchIfCaseStart(condition)
          }
          normalCaseProc(result)
          switchIfCaseEnd()
      }
    }

    // Pass 2: else clause, if it is there
    cases.get(SwitchType.ELSE_CONST).foreach { (result) =>
      if (cases.size == 1) {
        elseCaseProc(result)
      } else {
        switchIfElseStart()
        elseCaseProc(result)
        switchIfElseEnd()
      }
    }

    switchIfEnd()
  }

  override def switchCaseEnd(): Unit = universalFooter
  override def switchCaseStart(condition: Ast.expr): Unit = {}
  override def switchElseStart(): Unit = {}
  override def switchEnd(): Unit = {}
  override def switchStart(id: Identifier, on: Ast.expr): Unit = {}

  // Members declared in io.kaitai.struct.languages.components.SwitchIfOps
  override def switchRequiresIfs(onType: DataType): Boolean = true
  override def switchIfStart(id: Identifier, on: Ast.expr, onType: DataType): Unit = {
    out.puts("block:")
    out.inc
    out.puts(s"let on = ${expression(on)}")
  }
  override def switchIfCaseFirstStart(condition: Ast.expr): Unit = {
    out.puts(s"if on == ${expression(condition)}:")
    out.inc
  }
  override def switchIfCaseStart(condition: Ast.expr): Unit = {
    out.puts(s"elif on == ${expression(condition)}:")
    out.inc
  }
  override def switchIfCaseEnd(): Unit = out.dec
  override def switchIfElseStart(): Unit = {
    out.puts("else:")
    out.inc
  }
  override def switchIfEnd(): Unit = out.dec

  // Members declared in io.kaitai.struct.languages.components.UniversalDoc
  override def universalDoc(doc: DocSpec): Unit = {
    out.puts
    out.puts( "##[")
    doc.summary.foreach(summary => out.puts(summary))
    doc.ref.foreach {
      case TextRef(text) =>
        out.puts("@see \"" + text + "\"")
      case ref: UrlRef =>
        out.puts(s"@see ${ref.toAhref}")
    }
    out.puts( "]##")
  }
}

object NimCompiler extends LanguageCompilerStatic
  with StreamStructNames
  with UpperCamelCaseClasses
  with ExceptionNames {
  override def getCompiler(
    tp: ClassTypeProvider,
    config: RuntimeConfig
  ): LanguageCompiler = new NimCompiler(tp, config)

  // Members declared in io.kaitai.struct.languages.components.StreamStructNames
  override def kstreamName: String = "KaitaiStream"
  override def kstructName: String = "KaitaiStruct"
  def ksErrorName(err: KSError): String = "KaitaiError" // TODO: maybe add more debugging info

  def camelCase(s: String, upper: Boolean): String = {
    if (upper) {
      s.split("_").map(Utils.capitalize).mkString
    } else {
      if (s.startsWith("_")) {
        camelCase(s.substring(1), false)
      } else {
        val firstWord :: restWords = s.split("_").toList
        (firstWord :: restWords.map(Utils.capitalize)).mkString
      }
    }
  }

  def namespaced(names: List[String]): String = names.map(n => camelCase(n, true)).mkString("_")

  def ksToNim(attrType: DataType): String = {
    attrType match {
      case Int1Type(false) => "uint8"
      case IntMultiType(false, Width2, _) => "uint16"
      case IntMultiType(false, Width4, _) => "uint32"
      case IntMultiType(false, Width8, _) => "uint64"

      case Int1Type(true) => "int8"
      case IntMultiType(true, Width2, _) => "int16"
      case IntMultiType(true, Width4, _) => "int32"
      case IntMultiType(true, Width8, _) => "int64"

      case FloatMultiType(Width4, _) => "float32"
      case FloatMultiType(Width8, _) => "float64"

      case BitsType(_, _) => "uint64"

      case _: BooleanType => "bool"
      case CalcIntType => "int"
      case CalcFloatType => "float64"

      case _: StrType => "string"
      case _: BytesType => "seq[byte]"

<<<<<<< HEAD
      case KaitaiStructType | CalcKaitaiStructType(_) => "KaitaiStruct"
      case KaitaiStreamType => "KaitaiStream"
=======
      case KaitaiStructType | CalcKaitaiStructType => "KaitaiStruct"
      case KaitaiStreamType | OwnedKaitaiStreamType => "KaitaiStream"
>>>>>>> 07d71cce

      case t: UserType => namespaced(t.classSpec match {
        case Some(cs) => cs.name
        case None => t.name
      })

      case t: EnumType => namespaced(t.enumSpec.get.name)
      case at: ArrayType => s"seq[${ksToNim(at.elType)}]"
      case st: SwitchType => ksToNim(st.combinedType)

      case AnyType => "KaitaiStruct"
    }
  }
}<|MERGE_RESOLUTION|>--- conflicted
+++ resolved
@@ -555,13 +555,8 @@
       case _: StrType => "string"
       case _: BytesType => "seq[byte]"
 
-<<<<<<< HEAD
       case KaitaiStructType | CalcKaitaiStructType(_) => "KaitaiStruct"
-      case KaitaiStreamType => "KaitaiStream"
-=======
-      case KaitaiStructType | CalcKaitaiStructType => "KaitaiStruct"
       case KaitaiStreamType | OwnedKaitaiStreamType => "KaitaiStream"
->>>>>>> 07d71cce
 
       case t: UserType => namespaced(t.classSpec match {
         case Some(cs) => cs.name
