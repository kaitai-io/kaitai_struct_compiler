package io.kaitai.struct.languages

import io.kaitai.struct._
import io.kaitai.struct.datatype.DataType._
import io.kaitai.struct.datatype._
import io.kaitai.struct.exprlang.Ast
import io.kaitai.struct.exprlang.Ast.expr
import io.kaitai.struct.format._
import io.kaitai.struct.languages.components._
import io.kaitai.struct.translators.{CSharpTranslator, TypeDetector}

class CSharpCompiler(typeProvider: ClassTypeProvider, config: RuntimeConfig)
  extends LanguageCompiler(typeProvider, config)
    with UpperCamelCaseClasses
    with ObjectOrientedLanguage
    with SingleOutputFile
    with AllocateIOLocalVar
    with EveryReadIsExpression
    with UniversalDoc
    with FixedContentsUsingArrayByteLiteral
    with SwitchIfOps
    with NoNeedForFullClassPath {
  import CSharpCompiler._

  val translator = new CSharpTranslator(typeProvider, importList)

  override def indent: String = "    "
  override def outFileName(topClassName: String): String = s"${type2class(topClassName)}.cs"

  override def outImports(topClass: ClassSpec) =
    importList.toList.map((x) => s"using $x;").mkString("", "\n", "\n")

  override def fileHeader(topClassName: String): Unit = {
    outHeader.puts(s"// $headerComment")
    outHeader.puts

    var ns = "Kaitai"
    if (!config.dotNetNamespace.isEmpty)
      ns = config.dotNetNamespace

    if (ns != "Kaitai")
      importList.add("Kaitai")

    out.puts
    out.puts(s"namespace $ns")
    out.puts(s"{")
    out.inc
  }

  override def fileFooter(topClassName: String): Unit = {
    out.dec
    out.puts("}")
  }

  override def classHeader(name: String): Unit = {

    out.puts(s"public partial class ${type2class(name)} : $kstructName")
    out.puts(s"{")
    out.inc

    // `FromFile` is generated only for parameterless types
    if (typeProvider.nowClass.params.isEmpty) {
      out.puts(s"public static ${type2class(name)} FromFile(string fileName)")
      out.puts(s"{")
      out.inc
      out.puts(s"return new ${type2class(name)}(new $kstreamName(fileName));")
      out.dec
      out.puts("}")
      out.puts
    }
  }

  override def classFooter(name: String): Unit = fileFooter(name)

  override def classConstructorHeader(name: String, parentType: DataType, rootClassName: String, isHybrid: Boolean, params: List[ParamDefSpec]): Unit = {
    typeProvider.nowClass.meta.endian match {
      case Some(_: CalcEndian) | Some(InheritedEndian) =>
        out.puts(s"private bool? ${privateMemberName(EndianIdentifier)};")
      case _ =>
        // no _is_le variable
    }

    val addEndian = if (isHybrid) ", bool? isLe = null" else ""

    val pIo = paramName(IoIdentifier)
    val pParent = paramName(ParentIdentifier)
    val pRoot = paramName(RootIdentifier)

    val paramsArg = Utils.join(params.map((p) =>
      s"${kaitaiType2NativeType(p.dataType)} ${paramName(p.id)}"
    ), "", ", ", ", ")

    out.puts(
      s"public ${type2class(name)}($paramsArg" +
        s"$kstreamName $pIo, " +
        s"${kaitaiType2NativeType(parentType)} $pParent = null, " +
        s"${type2class(rootClassName)} $pRoot = null$addEndian) : base($pIo)"
    )
    out.puts(s"{")
    out.inc
    handleAssignmentSimple(ParentIdentifier, pParent)

    handleAssignmentSimple(
      RootIdentifier,
      if (name == rootClassName) s"$pRoot ?? this" else pRoot
    )

    if (isHybrid)
      handleAssignmentSimple(EndianIdentifier, "isLe")

    // Store parameters passed to us
    params.foreach((p) => handleAssignmentSimple(p.id, paramName(p.id)))
  }

  override def classConstructorFooter: Unit = fileFooter(null)

  override def runRead(name: List[String]): Unit =
    out.puts("_read();")

  override def runReadCalc(): Unit = {
    out.puts
    out.puts(s"if (${privateMemberName(EndianIdentifier)} == null) {")
    out.inc
    out.puts(s"throw new ${ksErrorName(UndecidedEndiannessError)}();")
    importList.add("System")
    out.dec
    out.puts(s"} else if (${privateMemberName(EndianIdentifier)} == true) {")
    out.inc
    out.puts("_readLE();")
    out.dec
    out.puts("} else {")
    out.inc
    out.puts("_readBE();")
    out.dec
    out.puts("}")
  }

  override def readHeader(endian: Option[FixedEndian], isEmpty: Boolean) = {
    val readAccessAndType = if (!config.autoRead) {
      "public"
    } else {
      "private"
    }
    val suffix = endian match {
      case Some(e) => Utils.upperUnderscoreCase(e.toSuffix)
      case None => ""
    }
    out.puts(s"$readAccessAndType void _read$suffix()")
    out.puts("{")
    out.inc
  }

  override def readFooter(): Unit = fileFooter("")

  override def attributeDeclaration(attrName: Identifier, attrType: DataType, isNullable: Boolean): Unit = {
    out.puts(s"private ${kaitaiType2NativeTypeNullable(attrType, isNullable)} ${privateMemberName(attrName)};")
  }

  override def attributeReader(attrName: Identifier, attrType: DataType, isNullable: Boolean): Unit = {
    out.puts(s"public ${kaitaiType2NativeTypeNullable(attrType, isNullable)} ${publicMemberName(attrName)} { get { return ${privateMemberName(attrName)}; } }")
  }

  override def universalDoc(doc: DocSpec): Unit = {
    out.puts
    doc.summary.foreach { summary =>
      out.puts("/// <summary>")
      out.putsLines("/// ", XMLUtils.escape(summary))
      out.puts("/// </summary>")
    }

    doc.ref.foreach { docRef =>
      out.puts("/// <remarks>")

      val refStr = docRef match {
        case TextRef(text) => XMLUtils.escape(text)
        case ref: UrlRef => ref.toAhref
      }

      out.putsLines("/// ", s"Reference: $refStr")
      out.puts("/// </remarks>")
    }
  }

  override def attrParseHybrid(leProc: () => Unit, beProc: () => Unit): Unit = {
    out.puts(s"if (${privateMemberName(EndianIdentifier)} == true) {")
    out.inc
    leProc()
    out.dec
    out.puts("} else {")
    out.inc
    beProc()
    out.dec
    out.puts("}")
  }

  override def attrFixedContentsParse(attrName: Identifier, contents: String): Unit =
    out.puts(s"${privateMemberName(attrName)} = $normalIO.EnsureFixedContents($contents);")

  override def attrProcess(proc: ProcessExpr, varSrc: Identifier, varDest: Identifier, rep: RepeatSpec): Unit = {
    val srcExpr = getRawIdExpr(varSrc, rep)

    val expr = proc match {
      case ProcessXor(xorValue) =>
        s"$normalIO.ProcessXor($srcExpr, ${expression(xorValue)})"
      case ProcessZlib =>
        s"$normalIO.ProcessZlib($srcExpr)"
      case ProcessRotate(isLeft, rotValue) =>
        val expr = if (isLeft) {
          expression(rotValue)
        } else {
          s"8 - (${expression(rotValue)})"
        }
        s"$normalIO.ProcessRotateLeft($srcExpr, $expr, 1)"
      case ProcessCustom(name, args) =>
        val procClass = types2class(name)
        val procName = s"_process_${idToStr(varSrc)}"
        out.puts(s"$procClass $procName = new $procClass(${args.map(expression).mkString(", ")});")
        s"$procName.Decode($srcExpr)"
    }
    handleAssignment(varDest, expr, rep, false)
  }

  override def allocateIO(varName: Identifier, rep: RepeatSpec): String = {
    val privateVarName = privateMemberName(varName)

    val ioName = s"io_$privateVarName"

    val args = rep match {
      case RepeatUntil(_) => translator.doName(Identifier.ITERATOR2)
      case _ => getRawIdExpr(varName, rep)
    }

    out.puts(s"var $ioName = new $kstreamName($args);")
    ioName
  }

  def getRawIdExpr(varName: Identifier, rep: RepeatSpec): String = {
    val memberName = privateMemberName(varName)
    rep match {
      case NoRepeat => memberName
      case _ => s"$memberName[$memberName.Count - 1]"
    }
  }

  override def useIO(ioEx: expr): String = {
    out.puts(s"$kstreamName io = ${expression(ioEx)};")
    "io"
  }

  override def pushPos(io: String): Unit =
    out.puts(s"long _pos = $io.Pos;")

  override def seek(io: String, pos: Ast.expr): Unit =
    out.puts(s"$io.Seek(${expression(pos)});")

  override def popPos(io: String): Unit =
    out.puts(s"$io.Seek(_pos);")

  override def alignToByte(io: String): Unit =
    out.puts(s"$io.AlignToByte();")

  override def instanceClear(instName: InstanceIdentifier): Unit = {
    out.puts(s"${flagForInstName(instName)} = false;")
  }

  override def instanceSetCalculated(instName: InstanceIdentifier): Unit = {
    out.puts(s"${flagForInstName(instName)} = true;")
  }

  override def condIfHeader(expr: expr): Unit = {
    out.puts(s"if (${expression(expr)}) {")
    out.inc
  }

  override def condIfFooter(expr: expr): Unit = fileFooter(null)

  override def condRepeatEosHeader(id: Identifier, io: String, dataType: DataType, needRaw: NeedRaw): Unit = {
    importList.add("System.Collections.Generic")

    if (needRaw.level >= 1)
      out.puts(s"${privateMemberName(RawIdentifier(id))} = new List<byte[]>();")
    if (needRaw.level >= 2)
      out.puts(s"${privateMemberName(RawIdentifier(RawIdentifier(id)))} = new List<byte[]>();")

    out.puts(s"${privateMemberName(id)} = new ${kaitaiType2NativeType(ArrayTypeInStream(dataType))}();")
    out.puts("{")
    out.inc
    out.puts("var i = 0;")
    out.puts(s"while (!$io.IsEof) {")
    out.inc
  }

  override def handleAssignmentRepeatEos(id: Identifier, expr: String): Unit = {
    out.puts(s"${privateMemberName(id)}.Add($expr);")
  }

  override def condRepeatEosFooter: Unit = {
    out.puts("i++;")
    out.dec
    out.puts("}")
    out.dec
    out.puts("}")
  }

  override def condRepeatExprHeader(id: Identifier, io: String, dataType: DataType, needRaw: NeedRaw, repeatExpr: expr): Unit = {
    importList.add("System.Collections.Generic")

    if (needRaw.level >= 1)
      out.puts(s"${privateMemberName(RawIdentifier(id))} = new List<byte[]>((int) (${expression(repeatExpr)}));")
    if (needRaw.level >= 2)
      out.puts(s"${privateMemberName(RawIdentifier(RawIdentifier(id)))} = new List<byte[]>((int) (${expression(repeatExpr)}));")
    out.puts(s"${privateMemberName(id)} = new ${kaitaiType2NativeType(ArrayTypeInStream(dataType))}((int) (${expression(repeatExpr)}));")
    out.puts(s"for (var i = 0; i < ${expression(repeatExpr)}; i++)")
    out.puts("{")
    out.inc
  }

  override def handleAssignmentRepeatExpr(id: Identifier, expr: String): Unit = {
    out.puts(s"${privateMemberName(id)}.Add($expr);")
  }

  override def condRepeatExprFooter: Unit = fileFooter(null)

  override def condRepeatUntilHeader(id: Identifier, io: String, dataType: DataType, needRaw: NeedRaw, untilExpr: expr): Unit = {
    importList.add("System.Collections.Generic")

    if (needRaw.level >= 1)
      out.puts(s"${privateMemberName(RawIdentifier(id))} = new List<byte[]>();")
    if (needRaw.level >= 2)
      out.puts(s"${privateMemberName(RawIdentifier(RawIdentifier(id)))} = new List<byte[]>();")
    out.puts(s"${privateMemberName(id)} = new ${kaitaiType2NativeType(ArrayTypeInStream(dataType))}();")
    out.puts("{")
    out.inc
    out.puts("var i = 0;")
    out.puts(s"${kaitaiType2NativeType(dataType)} ${translator.doName("_")};")
    out.puts("do {")
    out.inc
  }

  override def handleAssignmentRepeatUntil(id: Identifier, expr: String, isRaw: Boolean): Unit = {
    val (typeDecl, tempVar) = if (isRaw) {
      ("byte[] ", translator.doName(Identifier.ITERATOR2))
    } else {
      ("", translator.doName(Identifier.ITERATOR))
    }
    out.puts(s"$typeDecl$tempVar = $expr;")
    out.puts(s"${privateMemberName(id)}.Add($tempVar);")
  }

  override def condRepeatUntilFooter(id: Identifier, io: String, dataType: DataType, needRaw: NeedRaw, untilExpr: expr): Unit = {
    typeProvider._currentIteratorType = Some(dataType)
    out.puts("i++;")
    out.dec
    out.puts(s"} while (!(${expression(untilExpr)}));")
    out.dec
    out.puts("}")
  }

  override def handleAssignmentSimple(id: Identifier, expr: String): Unit =
    out.puts(s"${privateMemberName(id)} = $expr;")

  override def handleAssignmentTempVar(dataType: DataType, id: String, expr: String): Unit =
    out.puts(s"${kaitaiType2NativeType(dataType)} $id = $expr;")

  override def blockScopeHeader: Unit = {
    out.puts("{")
    out.inc
  }
  override def blockScopeFooter: Unit = {
    out.dec
    out.puts("}")
  }

  override def parseExpr(dataType: DataType, assignType: DataType, io: String, defEndian: Option[FixedEndian]): String = {
    dataType match {
      case t: ReadableType =>
        s"$io.Read${Utils.capitalize(t.apiCall(defEndian))}()"
      case blt: BytesLimitType =>
        s"$io.ReadBytes(${expression(blt.size)})"
      case _: BytesEosType =>
        s"$io.ReadBytesFull()"
      case BytesTerminatedType(terminator, include, consume, eosError, _) =>
        s"$io.ReadBytesTerm($terminator, $include, $consume, $eosError)"
      case BitsType1(bitEndian) =>
        s"$io.ReadBitsInt${Utils.upperCamelCase(bitEndian.toSuffix)}(1) != 0"
      case BitsType(width: Int, bitEndian) =>
        s"$io.ReadBitsInt${Utils.upperCamelCase(bitEndian.toSuffix)}($width)"
      case t: UserType =>
        val addParams = Utils.join(t.args.map((a) => translator.translate(a)), "", ", ", ", ")
        val addArgs = if (t.isOpaque) {
          ""
        } else {
          val parent = t.forcedParent match {
            case Some(USER_TYPE_NO_PARENT) => "null"
            case Some(fp) => translator.translate(fp)
            case None => "this"
          }
          val addEndian = t.classSpec.get.meta.endian match {
            case Some(InheritedEndian) => s", ${privateMemberName(EndianIdentifier)}"
            case _ => ""
          }
          s", $parent, ${privateMemberName(RootIdentifier)}$addEndian"
        }
        s"new ${types2class(t.name)}($addParams$io$addArgs)"
    }
  }

  override def bytesPadTermExpr(expr0: String, padRight: Option[Int], terminator: Option[Int], include: Boolean) = {
    val expr1 = padRight match {
      case Some(padByte) => s"$kstreamName.BytesStripRight($expr0, $padByte)"
      case None => expr0
    }
    val expr2 = terminator match {
      case Some(term) => s"$kstreamName.BytesTerminate($expr1, $term, $include)"
      case None => expr1
    }
    expr2
  }

  override def userTypeDebugRead(id: String, dataType: DataType, assignType: DataType): Unit = {
    val expr = if (assignType != dataType) {
      s"((${kaitaiType2NativeType(dataType)}) ($id))"
    } else {
      id
    }
    out.puts(s"$expr._read();")
  }

  override def switchRequiresIfs(onType: DataType): Boolean = onType match {
    case _: IntType | _: EnumType | _: StrType => false
    case _ => true
  }

  //<editor-fold desc="switching: true version">

  val NAME_SWITCH_ON = Ast.expr.Name(Ast.identifier(Identifier.SWITCH_ON))

  override def switchStart(id: Identifier, on: Ast.expr): Unit =
    out.puts(s"switch (${expression(on)}) {")

  override def switchCaseFirstStart(condition: Ast.expr): Unit = switchCaseStart(condition)

  override def switchCaseStart(condition: Ast.expr): Unit = {
    out.puts(s"case ${expression(condition)}: {")
    out.inc
  }

  override def switchCaseEnd(): Unit = {
    out.puts("break;")
    out.dec
    out.puts("}")
  }

  override def switchElseStart(): Unit = {
    out.puts("default: {")
    out.inc
  }

  override def switchEnd(): Unit =
    out.puts("}")

  //</editor-fold>

  //<editor-fold desc="switching: emulation with ifs">

  override def switchIfStart(id: Identifier, on: Ast.expr, onType: DataType): Unit = {
    out.puts("{")
    out.inc
    out.puts(s"${kaitaiType2NativeType(onType)} ${expression(NAME_SWITCH_ON)} = ${expression(on)};")
  }

  def switchCmpExpr(condition: Ast.expr): String =
    expression(
      Ast.expr.Compare(
        NAME_SWITCH_ON,
        Ast.cmpop.Eq,
        condition
      )
    )

  override def switchIfCaseFirstStart(condition: Ast.expr): Unit = {
    out.puts(s"if (${switchCmpExpr(condition)})")
    out.puts("{")
    out.inc
  }

  override def switchIfCaseStart(condition: Ast.expr): Unit = {
    out.puts(s"else if (${switchCmpExpr(condition)})")
    out.puts("{")
    out.inc
  }

  override def switchIfCaseEnd(): Unit = {
    out.dec
    out.puts("}")
  }

  override def switchIfElseStart(): Unit = {
    out.puts("else")
    out.puts("{")
    out.inc
  }

  override def switchIfEnd(): Unit = {
    out.dec
    out.puts("}")
  }

  //</editor-fold>

  override def instanceDeclaration(attrName: InstanceIdentifier, attrType: DataType, isNullable: Boolean): Unit = {
    out.puts(s"private bool ${flagForInstName(attrName)};")
    out.puts(s"private ${kaitaiType2NativeTypeNullable(attrType, isNullable)} ${privateMemberName(attrName)};")
  }

  override def instanceHeader(className: String, instName: InstanceIdentifier, dataType: DataType, isNullable: Boolean): Unit = {
    out.puts(s"public ${kaitaiType2NativeTypeNullable(dataType, isNullable)} ${publicMemberName(instName)}")
    out.puts("{")
    out.inc
    out.puts("get")
    out.puts("{")
    out.inc
  }

  override def instanceFooter: Unit = {
    out.dec
    out.puts("}")
    out.dec
    out.puts("}")
  }

  override def instanceCheckCacheAndReturn(instName: InstanceIdentifier, dataType: DataType): Unit = {
    out.puts(s"if (${flagForInstName(instName)})")
    out.inc
    instanceReturn(instName, dataType)
    out.dec
  }

  override def instanceReturn(instName: InstanceIdentifier, attrType: DataType): Unit = {
    out.puts(s"return ${privateMemberName(instName)};")
  }

  override def instanceCalculate(instName: Identifier, dataType: DataType, value: expr): Unit =
    // Perform explicit cast as unsigned integers can't be directly assigned to the default int type
    handleAssignmentSimple(instName, s"(${kaitaiType2NativeType(dataType)}) (${expression(value)})")

  def flagForInstName(ksName: Identifier) = s"f_${idToStr(ksName)}"

  override def enumDeclaration(curClass: String, enumName: String, enumColl: Seq[(Long, String)]): Unit = {
    val enumClass = type2class(enumName)

    out.puts
    out.puts(s"public enum $enumClass")
    out.puts(s"{")
    out.inc

    enumColl.foreach { case (id, label) =>
      out.puts(s"${Utils.upperCamelCase(label)} = $id,")
    }

    out.dec
    out.puts("}")
  }

  def idToStr(id: Identifier): String = {
    id match {
      case SpecialIdentifier(name) => name
      case NamedIdentifier(name) => Utils.lowerCamelCase(name)
      case NumberedIdentifier(idx) => s"_${NumberedIdentifier.TEMPLATE}$idx"
      case InstanceIdentifier(name) => Utils.lowerCamelCase(name)
      case RawIdentifier(innerId) => "_raw_" + idToStr(innerId)
    }
  }

  override def publicMemberName(id: Identifier): String = {
    id match {
      case SpecialIdentifier(name) => s"M${Utils.upperCamelCase(name)}"
      case NamedIdentifier(name) => Utils.upperCamelCase(name)
      case NumberedIdentifier(idx) => s"${NumberedIdentifier.TEMPLATE.capitalize}_$idx"
      case InstanceIdentifier(name) => Utils.upperCamelCase(name)
      case RawIdentifier(innerId) => s"M_Raw${publicMemberName(innerId)}"
    }
  }

  override def privateMemberName(id: Identifier): String = {
    id match {
      case SpecialIdentifier(name) => s"m${Utils.lowerCamelCase(name)}"
      case _ => s"_${idToStr(id)}"
    }
  }

  override def localTemporaryName(id: Identifier): String = s"_t_${idToStr(id)}"

  override def paramName(id: Identifier): String = s"p_${idToStr(id)}"

  override def ksErrorName(err: KSError): String = CSharpCompiler.ksErrorName(err)

  override def attrValidateExpr(
    attrId: Identifier,
    attrType: DataType,
    checkExpr: Ast.expr,
    errName: String,
    errArgs: List[Ast.expr]
  ): Unit = {
    val errArgsStr = errArgs.map(translator.translate).mkString(", ")
    out.puts(s"if (!(${translator.translate(checkExpr)}))")
    out.puts("{")
    out.inc
    out.puts(s"throw new $errName($errArgsStr);")
    out.dec
    out.puts("}")
  }
}

object CSharpCompiler extends LanguageCompilerStatic
  with StreamStructNames
  with UpperCamelCaseClasses
  with ExceptionNames {
  override def getCompiler(
    tp: ClassTypeProvider,
    config: RuntimeConfig
  ): LanguageCompiler = new CSharpCompiler(tp, config)

  /**
    * Determine .NET data type corresponding to a KS data type.
    *
    * @param attrType KS data type
    * @return .NET data type
    */
  def kaitaiType2NativeType(attrType: DataType): String = {
    attrType match {
      case Int1Type(false) => "byte"
      case IntMultiType(false, Width2, _) => "ushort"
      case IntMultiType(false, Width4, _) => "uint"
      case IntMultiType(false, Width8, _) => "ulong"

      case Int1Type(true) => "sbyte"
      case IntMultiType(true, Width2, _) => "short"
      case IntMultiType(true, Width4, _) => "int"
      case IntMultiType(true, Width8, _) => "long"

      case FloatMultiType(Width4, _) => "float"
      case FloatMultiType(Width8, _) => "double"

      case BitsType(_, _) => "ulong"

      case CalcIntType => "int"
      case CalcFloatType => "double"
      case _: BooleanType => "bool"

      case _: StrType => "string"
      case _: BytesType => "byte[]"

      case AnyType => "object"
<<<<<<< HEAD
      case KaitaiStructType | CalcKaitaiStructType(_) => kstructName
      case KaitaiStreamType => kstreamName
=======
      case KaitaiStructType | CalcKaitaiStructType => kstructName
      case KaitaiStreamType | OwnedKaitaiStreamType => kstreamName
>>>>>>> 07d71cce

      case t: UserType => types2class(t.name)
      case EnumType(name, _) => types2class(name)

      case at: ArrayType => s"List<${kaitaiType2NativeType(at.elType)}>"

      case st: SwitchType => kaitaiType2NativeType(st.combinedType)
    }
  }

  def kaitaiType2NativeTypeNullable(t: DataType, isNullable: Boolean): String = {
    val r = kaitaiType2NativeType(t)
    if (isNullable) {
      t match {
        case _: NumericType | _: BooleanType => s"$r?"
        case _ => r
      }
    } else {
      r
    }
  }

  def types2class(typeName: Ast.typeId): String =
    // FIXME: handle absolute
    types2class(typeName.names)
  def types2class(names: Iterable[String]) = names.map(type2class).mkString(".")

  override def kstructName = "KaitaiStruct"
  override def kstreamName = "KaitaiStream"
  override def ksErrorName(err: KSError): String = err match {
    case EndOfStreamError => "EndOfStreamException"
    case _ => err.name
  }
}<|MERGE_RESOLUTION|>--- conflicted
+++ resolved
@@ -652,13 +652,8 @@
       case _: BytesType => "byte[]"
 
       case AnyType => "object"
-<<<<<<< HEAD
       case KaitaiStructType | CalcKaitaiStructType(_) => kstructName
-      case KaitaiStreamType => kstreamName
-=======
-      case KaitaiStructType | CalcKaitaiStructType => kstructName
       case KaitaiStreamType | OwnedKaitaiStreamType => kstreamName
->>>>>>> 07d71cce
 
       case t: UserType => types2class(t.name)
       case EnumType(name, _) => types2class(name)
