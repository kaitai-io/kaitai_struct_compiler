--- conflicted
+++ resolved
@@ -107,7 +107,6 @@
 
     if (isHybrid)
       handleAssignmentSimple(EndianIdentifier, "isLe")
-<<<<<<< HEAD
 
     // Store parameters passed to us
     params.foreach((p) => handleAssignmentSimple(p.id, paramName(p.id)))
@@ -118,18 +117,6 @@
   override def runRead(): Unit =
     out.puts("_read();")
 
-=======
-
-    // Store parameters passed to us
-    params.foreach((p) => handleAssignmentSimple(p.id, paramName(p.id)))
-  }
-
-  override def classConstructorFooter: Unit = fileFooter(null)
-
-  override def runRead(): Unit =
-    out.puts("_read();")
-
->>>>>>> afedfebc
   override def runReadCalc(): Unit = {
     out.puts
     out.puts(s"if (${privateMemberName(EndianIdentifier)} == null) {")
@@ -578,8 +565,6 @@
   override def paramName(id: Identifier): String = s"p_${idToStr(id)}"
 
   override def ksErrorName(err: KSError): String = CSharpCompiler.ksErrorName(err)
-<<<<<<< HEAD
-=======
 
   override def attrValidateExpr(
     attrId: Identifier,
@@ -596,7 +581,6 @@
     out.dec
     out.puts("}")
   }
->>>>>>> afedfebc
 }
 
 object CSharpCompiler extends LanguageCompilerStatic
@@ -648,7 +632,6 @@
       case ArrayType(inType) => s"List<${kaitaiType2NativeType(inType)}>"
 
       case st: SwitchType => kaitaiType2NativeType(st.combinedType)
-<<<<<<< HEAD
     }
   }
 
@@ -664,23 +647,6 @@
     }
   }
 
-=======
-    }
-  }
-
-  def kaitaiType2NativeTypeNullable(t: DataType, isNullable: Boolean): String = {
-    val r = kaitaiType2NativeType(t)
-    if (isNullable) {
-      t match {
-        case _: NumericType | _: BooleanType => s"$r?"
-        case _ => r
-      }
-    } else {
-      r
-    }
-  }
-
->>>>>>> afedfebc
   def types2class(typeName: Ast.typeId): String =
     // FIXME: handle absolute
     types2class(typeName.names)
@@ -688,14 +654,10 @@
 
   override def kstructName = "KaitaiStruct"
   override def kstreamName = "KaitaiStream"
-<<<<<<< HEAD
-  override def ksErrorName(err: KSError): String = err.name
-=======
   override def ksErrorName(err: KSError): String = err match {
     case EndOfStreamError => "EndOfStreamException"
     case _ => err.name
   }
->>>>>>> afedfebc
 
   override def type2class(name: String): String = Utils.upperCamelCase(name)
 }