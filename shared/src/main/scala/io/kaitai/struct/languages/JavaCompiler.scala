--- conflicted
+++ resolved
@@ -371,13 +371,8 @@
 
   override def condRepeatExprHeader(id: Identifier, io: String, dataType: DataType, needRaw: Boolean, repeatExpr: expr): Unit = {
     if (needRaw)
-<<<<<<< HEAD
       out.puts(s"${privateMemberName(RawIdentifier(id))} = new ArrayList<byte[]>(Long.valueOf(${expression(repeatExpr)}).intValue());")
     out.puts(s"${idToStr(id)} = new ${kaitaiType2JavaType(ArrayType(dataType))}(Long.valueOf(${expression(repeatExpr)}).intValue());")
-=======
-      out.puts(s"${privateMemberName(RawIdentifier(id))} = new ArrayList<byte[]>(((Number) (${expression(repeatExpr)})).intValue());")
-    out.puts(s"${idToStr(id)} = new ${kaitaiType2JavaType(ArrayType(dataType))}(((Number) (${expression(repeatExpr)})).intValue());")
->>>>>>> 809c0bc7
     out.puts(s"for (int i = 0; i < ${expression(repeatExpr)}; i++) {")
     out.inc
 
