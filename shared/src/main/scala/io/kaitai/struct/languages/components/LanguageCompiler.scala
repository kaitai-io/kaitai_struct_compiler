--- conflicted
+++ resolved
@@ -148,12 +148,7 @@
   def condIfHeader(expr: Ast.expr): Unit
   def condIfFooter: Unit
 
-<<<<<<< HEAD
-  def condRepeatCommonInit(id: Identifier, dataType: DataType, needRaw: NeedRaw): Unit
-  def condRepeatCommonWriteInit(id: Identifier, dataType: DataType, needRaw: NeedRaw): Unit = ???
-=======
   def condRepeatInitAttr(id: Identifier, dataType: DataType): Unit
->>>>>>> a4f7c660
 
   def condRepeatEosHeader(id: Identifier, io: String, dataType: DataType): Unit
   def condRepeatEosFooter: Unit
