--- conflicted
+++ resolved
@@ -590,40 +590,40 @@
     attr: AttrLikeSpec,
     checkExpr: Ast.expr,
     err: KSError,
-<<<<<<< HEAD
     useIo: Boolean,
+    actual: Ast.expr,
     expected: Option[Ast.expr] = None
-  ): Unit = {
-    val errArgsStr = expected.map(expression) ++ List(
-      expression(Ast.expr.InternalName(attr.id)),
-      if (useIo) expression(Ast.expr.InternalName(IoIdentifier)) else "null",
-      expression(Ast.expr.Str(attr.path.mkString("/", "/", "")))
-    )
-    out.puts(s"if (!(${translator.translate(checkExpr)})) {")
-    out.inc
-    out.puts(s"throw new ${ksErrorName(err)}(${errArgsStr.mkString(", ")});")
-=======
-    errArgs: List[Ast.expr]
   ): Unit =
-    attrValidate(s"!(${translator.translate(checkExpr)})", attr, err, errArgs)
+    attrValidate(attr, s"!(${translator.translate(checkExpr)})", err, useIo, actual, expected)
 
   override def attrValidateInEnum(
     attr: AttrLikeSpec,
     et: EnumType,
     valueExpr: Ast.expr,
     err: ValidationNotInEnumError,
-    errArgs: List[Ast.expr]
+    useIo: Boolean
   ): Unit = {
     val enumSpec = et.enumSpec.get
     val enumRef = types2class(enumSpec.name, enumSpec.isExternal(typeProvider.nowClass))
-    attrValidate(s"!Object.prototype.hasOwnProperty.call($enumRef, ${translator.translate(valueExpr)})", attr, err, errArgs)
-  }
-
-  private def attrValidate(failCondExpr: String, attr: AttrLikeSpec, err: KSError, errArgs: List[Ast.expr]): Unit = {
-    val errArgsStr = errArgs.map(translator.translate).mkString(", ")
+    attrValidate(attr, s"!Object.prototype.hasOwnProperty.call($enumRef, ${translator.translate(valueExpr)})", err, useIo, valueExpr, None)
+  }
+
+  private def attrValidate(
+    attr: AttrLikeSpec,
+    failCondExpr: String,
+    err: KSError,
+    useIo: Boolean,
+    actual: Ast.expr,
+    expected: Option[Ast.expr]
+  ): Unit = {
+    val errArgsStr = expected.map(expression) ++ List(
+      expression(actual),
+      if (useIo) expression(Ast.expr.InternalName(IoIdentifier)) else "null",
+      expression(Ast.expr.Str(attr.path.mkString("/", "/", "")))
+    )
     out.puts(s"if ($failCondExpr) {")
     out.inc
-    val errObj = s"new ${ksErrorName(err)}($errArgsStr)"
+    val errObj = s"new ${ksErrorName(err)}(${errArgsStr.mkString(", ")})"
     if (attrDebugNeeded(attr.id)) {
       val debugName = attrDebugName(attr.id, attr.cond.repeat, true)
       out.puts(s"var _err = $errObj;")
@@ -632,7 +632,6 @@
     } else {
       out.puts(s"throw $errObj;")
     }
->>>>>>> 67a47531
     out.dec
     out.puts("}")
   }
