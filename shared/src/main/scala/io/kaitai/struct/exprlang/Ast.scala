package io.kaitai.struct.exprlang

import io.kaitai.struct.exprlang.Ast.expr.List

/**
  * Loosely based on /pythonparse/shared/src/main/scala/pythonparse/
  * from FastParse, Copyright (c) 2014 Li Haoyi (haoyi.sg@gmail.com)
  * https://com-lihaoyi.github.io/fastparse/
  *
  * Permission is hereby granted, free of charge, to any person obtaining a copy of this software and associated
  * documentation files (the "Software"), to deal in the Software without restriction, including without limitation
  * the rights to use, copy, modify, merge, publish, distribute, sublicense, and/or sell copies of the Software, and
  * to permit persons to whom the Software is furnished to do so, subject to the following conditions:
  *
  * The above copyright notice and this permission notice shall be included in all copies or substantial portions of
  * the Software.
  *
  * THE SOFTWARE IS PROVIDED "AS IS", WITHOUT WARRANTY OF ANY KIND, EXPRESS OR IMPLIED, INCLUDING BUT NOT LIMITED TO
  * THE WARRANTIES OF MERCHANTABILITY, FITNESS FOR A PARTICULAR PURPOSE AND NONINFRINGEMENT. IN NO EVENT SHALL
  * THE AUTHORS OR COPYRIGHT HOLDERS BE LIABLE FOR ANY CLAIM, DAMAGES OR OTHER LIABILITY, WHETHER IN AN ACTION OF
  * CONTRACT, TORT OR OTHERWISE, ARISING FROM, OUT OF OR IN CONNECTION WITH THE SOFTWARE OR THE USE OR OTHER DEALINGS
  * IN THE SOFTWARE.
  */
object Ast {
  case class identifier(name: String)
  case class typeId(absolute: Boolean, names: Seq[String], isArray: Boolean = false) {
    /**
      * @return Type designation name as human-readable string, to be used in compiler
      *         error messages.
      */
    def nameAsStr: String =
      (if (absolute) "::" else "") +
        names.mkString("::") +
        (if (isArray) "[]" else "")
  }

  val EmptyTypeId = typeId(false, Seq())

  // BoolOp() can use left & right?
  sealed trait expr {
    /**
      * Evaluates the expression, if it's possible to get a static integer
      * constant as the result of evaluation (i.e. if it does not involve any
      * variables or anything like that). Expect no complex logic or symbolic
      * simplification of expressions here: something like "x - x", which is
      * known to be always 0, will still report it as "None".
      *
      * @return integer result of evaluation if it's constant or None, if it's
      *         variable
      */
    def evaluateIntConst: Option[BigInt] = {
      this.evaluate match {
        case Some(value.Int(x)) => Some(x)
        case _ => None
      }
    }
    def evaluate: Option[value] = this match {
      case expr.IntNum(x) => Some(value.Int(x))
      case expr.Bool(x) => Some(value.Bool(x))
      case expr.Str(x) => Some(value.Str(x))

      case expr.UnaryOp(op, expr.IntNum(operand)) =>
        Some(value.Int(op match {
          case unaryop.Invert => ~operand
          case unaryop.Not => return None
          case unaryop.Minus  => -operand
        }))
      case expr.UnaryOp(unaryop.Not, expr.Bool(operand)) => Some(value.Bool(!operand))

      case expr.BinOp(left, op, right) =>
        val leftValue = left.evaluate match {
          case Some(x) => x
          case _ => return None
        }
        val rightValue = right.evaluate match {
          case Some(x) => x
          case _ => return None
        }
        Some((op, leftValue, rightValue) match {
          case (operator.Add, value.Str(l), value.Str(r)) => value.Str(l + r)

          case (operator.Add, value.Int(l), value.Int(r)) => value.Int(l + r)
          case (operator.Sub, value.Int(l), value.Int(r)) => value.Int(l - r)
          case (operator.Mult, value.Int(l), value.Int(r)) => value.Int(l * r)
          case (operator.Div, value.Int(l), value.Int(r)) => value.Int(l / r)
          case (operator.Mod, value.Int(l), value.Int(r)) => value.Int(l % r)
          case (operator.LShift, value.Int(l), value.Int(r)) => value.Int(l << r.toInt)
          case (operator.RShift, value.Int(l), value.Int(r)) => value.Int(l >> r.toInt)
          case (operator.BitOr, value.Int(l), value.Int(r)) => value.Int(l | r)
          case (operator.BitXor, value.Int(l), value.Int(r)) => value.Int(l ^ r)
          case (operator.BitAnd, value.Int(l), value.Int(r)) => value.Int(l & r)

          case _ => return None
        })

      case expr.BoolOp(op, values) =>
        Some(value.Bool(values.foldLeft(true)((acc, right) => {
          val rightValue = right.evaluate match {
            case Some(value.Bool(x)) => x
            case _ => return None;
          }
          op match {
            case boolop.And => acc && rightValue
            case boolop.Or  => acc || rightValue
          }
        })))

      case expr.Compare(left, op, right) =>
        val leftValue = left.evaluate match {
          case Some(x) => x
          case _ => return None
        }
        val rightValue = right.evaluate match {
          case Some(x) => x
          case _ => return None
        }
        Some(value.Bool((op, leftValue, rightValue) match {
          case (cmpop.Eq, value.Int(l),  value.Int(r) ) => l == r
          case (cmpop.Eq, value.Bool(l), value.Bool(r)) => l == r
          case (cmpop.Eq, value.Str(l),  value.Str(r)) => l == r

          case (cmpop.NotEq, value.Int(l),  value.Int(r) ) => l != r
          case (cmpop.NotEq, value.Bool(l), value.Bool(r)) => l != r
          case (cmpop.NotEq, value.Str(l),  value.Str(r)) => l != r

          case (cmpop.Lt,  value.Int(l), value.Int(r)) => l < r
          case (cmpop.LtE, value.Int(l), value.Int(r)) => l <= r
          case (cmpop.Gt,  value.Int(l), value.Int(r)) => l > r
          case (cmpop.GtE, value.Int(l), value.Int(r)) => l >= r

          case (cmpop.Lt,  value.Str(l), value.Str(r)) => l < r
          case (cmpop.LtE, value.Str(l), value.Str(r)) => l <= r
          case (cmpop.Gt,  value.Str(l), value.Str(r)) => l > r
          case (cmpop.GtE, value.Str(l), value.Str(r)) => l >= r

          case _ => return None
        }))

      case expr.IfExp(condition, ifTrue, ifFalse) => condition.evaluate match {
        case Some(value.Bool(cond)) =>
          if (cond) {
            ifTrue.evaluate
          } else {
            ifFalse.evaluate
          }
        case _ => return None
      }

      case expr.List(list) => Some(value.List(list.map(_.evaluate)))
      case expr.Subscript(container, index) =>
        val idx = index.evaluate match {
          case Some(value.Int(x)) if x >= 0 => x
          case _ => return None
        }
        container.evaluate match {
          case Some(value.List(list)) if idx < list.length => list(idx.toInt)
          case _ => None
        }

      case _ => None
    }
  }

  object expr{
    case class BoolOp(op: boolop, values: Seq[expr]) extends expr
    case class BinOp(left: expr, op: operator, right: expr) extends expr
    case class UnaryOp(op: unaryop, operand: expr) extends expr
    case class IfExp(condition: expr, ifTrue: expr, ifFalse: expr) extends expr
    // case class Dict(keys: Seq[expr], values: Seq[expr]) extends expr
    /** Represents `X < Y`, `X > Y` and so on. */
    case class Compare(left: expr, ops: cmpop, right: expr) extends expr
    case class Call(func: expr, args: Seq[expr]) extends expr
    case class IntNum(n: BigInt) extends expr
    case class FloatNum(n: BigDecimal) extends expr
    case class Str(s: String) extends expr
    case class Bool(n: Boolean) extends expr
    case class EnumByLabel(enumName: identifier, label: identifier, inType: typeId = EmptyTypeId) extends expr
    case class EnumById(enumName: identifier, id: expr, inType: typeId = EmptyTypeId) extends expr

    case class Attribute(value: expr, attr: identifier) extends expr
    case class CastToType(value: expr, typeName: typeId) extends expr
    case class ByteSizeOfType(typeName: typeId) extends expr
    case class BitSizeOfType(typeName: typeId) extends expr
    /** Represents `X[Y]`. */
    case class Subscript(value: expr, idx: expr) extends expr
    case class Name(id: identifier) extends expr
    case class List(elts: Seq[expr]) extends expr
  }

  sealed trait boolop
  object boolop {
    /** Boolean conjunction. Applicable only to `Boolean`s */
    case object And extends boolop
    /** Boolean disjunction. Applicable only to `Boolean`s */
    case object Or extends boolop
  }

  sealed trait operator
  case object operator {
    case object Add extends operator
    case object Sub  extends operator
    case object Mult  extends operator
    case object Div  extends operator
    case object Mod  extends operator
    // case object Pow  extends operator
    case object LShift  extends operator
    case object RShift  extends operator
    case object BitOr  extends operator
    case object BitXor  extends operator
    case object BitAnd  extends operator
  }

  sealed trait unaryop
  object unaryop {
    /** Bitwise negation operator. Applicable only to `IntNum`s */
    case object Invert extends unaryop
    /** Boolean negation operator. Applicable only to `Boolean`s */
    case object Not extends unaryop
    /** Arithmetic negation operator. Applicable only to `IntNum`s / `FloatNum`s */
    case object Minus extends unaryop
  }

  sealed trait cmpop
  object cmpop {
    case object Eq extends cmpop
    case object NotEq extends cmpop
    case object Lt extends cmpop
    case object LtE extends cmpop
    case object Gt extends cmpop
    case object GtE extends cmpop
  }

<<<<<<< HEAD
=======
  /** Result of the AST evaluation */
  sealed trait value
  object value {
    /** AST node evaluated to the logical value */
    case class Bool(value: Boolean) extends value
    /** AST node evaluated to the numerical value */
    case class Int(value: BigInt) extends value
    /** AST node evaluated to the string value */
    case class Str(value: String) extends value
    /** AST node evaluated to the array */
    case class List(list: Seq[Option[value]]) extends value
  }

>>>>>>> 4a50a0c4
  case class TypeWithArguments(typeName: typeId, arguments: expr.List)
}<|MERGE_RESOLUTION|>--- conflicted
+++ resolved
@@ -230,8 +230,6 @@
     case object GtE extends cmpop
   }
 
-<<<<<<< HEAD
-=======
   /** Result of the AST evaluation */
   sealed trait value
   object value {
@@ -245,6 +243,5 @@
     case class List(list: Seq[Option[value]]) extends value
   }
 
->>>>>>> 4a50a0c4
   case class TypeWithArguments(typeName: typeId, arguments: expr.List)
 }