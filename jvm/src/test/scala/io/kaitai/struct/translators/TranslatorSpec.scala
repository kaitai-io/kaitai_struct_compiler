--- conflicted
+++ resolved
@@ -9,395 +9,6 @@
 import io.kaitai.struct.{ImportList, RuntimeConfig}
 import org.scalatest.FunSuite
 import org.scalatest.Matchers._
-<<<<<<< HEAD
-import org.scalatest.prop.TableDrivenPropertyChecks
-
-class TranslatorSpec extends FunSuite with TableDrivenPropertyChecks {
-  val tests = Table(
-    ("src", "srcType", "expType", "expOut"),
-
-    // Integer literals + unary minus
-    everybody("123", "123", Int1Type(true)),
-    everybody("223", "223", Int1Type(false)),
-    everybody("1234", "1234"),
-    everybody("-456", "-456"),
-    everybody("0x1234", "4660"),
-    // less and more than 32 Bit signed int
-    everybody("1000000000", "1000000000"),
-    everybodyExcept("100000000000", "100000000000", Map[LanguageCompilerStatic, String](
-        JavaCompiler -> "100000000000L"
-    )),
-
-    // Float literals
-    everybody("1.0", "1.0", CalcFloatType),
-    everybody("123.456", "123.456", CalcFloatType),
-    everybody("-123.456", "-123.456", CalcFloatType),
-
-    // Simple integer operations
-    everybody("1 + 2", "(1 + 2)"),
-
-    everybodyExcept("3 / 2", "(3 / 2)", Map(
-      JavaScriptCompiler -> "Math.floor(3 / 2)",
-      PerlCompiler -> "int(3 / 2)",
-      PHPCompiler -> "intval(3 / 2)",
-      PythonCompiler -> "3 // 2"
-    )),
-
-    everybody("1 + 2 + 5", "((1 + 2) + 5)"),
-
-    everybodyExcept("(1 + 2) / (7 * 8)", "((1 + 2) / (7 * 8))", Map(
-      JavaScriptCompiler -> "Math.floor((1 + 2) / (7 * 8))",
-      PerlCompiler -> "int((1 + 2) / (7 * 8))",
-      PHPCompiler -> "intval((1 + 2) / (7 * 8))",
-      PythonCompiler -> "(1 + 2) // (7 * 8)"
-    )),
-
-    everybody("1 < 2", "1 < 2", CalcBooleanType),
-
-    everybody("1 == 2", "1 == 2", CalcBooleanType),
-
-    full("2 < 3 ? \"foo\" : \"bar\"", CalcIntType, CalcStrType, Map[LanguageCompilerStatic, String](
-      CppCompiler -> "(2 < 3) ? (std::string(\"foo\")) : (std::string(\"bar\"))",
-      CSharpCompiler -> "2 < 3 ? \"foo\" : \"bar\"",
-      JavaCompiler -> "2 < 3 ? \"foo\" : \"bar\"",
-      JavaScriptCompiler -> "2 < 3 ? \"foo\" : \"bar\"",
-      PerlCompiler -> "2 < 3 ? \"foo\" : \"bar\"",
-      PHPCompiler -> "2 < 3 ? \"foo\" : \"bar\"",
-      PythonCompiler -> "u\"foo\" if 2 < 3 else u\"bar\"",
-      RubyCompiler -> "2 < 3 ? \"foo\" : \"bar\""
-    )),
-
-    everybody("~777", "~777"),
-    everybody("~(7+3)", "~(7 + 3)"),
-
-    // Simple float operations
-    everybody("1.2 + 3.4", "(1.2 + 3.4)", CalcFloatType),
-    everybody("1.2 + 3", "(1.2 + 3)", CalcFloatType),
-    everybody("1 + 3.4", "(1 + 3.4)", CalcFloatType),
-
-    everybody("1.0 < 2", "1.0 < 2", CalcBooleanType),
-
-    everybody("3 / 2.0", "(3 / 2.0)", CalcFloatType),
-
-    everybody("(1 + 2) / (7 * 8.1)", "((1 + 2) / (7 * 8.1))", CalcFloatType),
-
-    // Boolean literals
-    full("true", CalcBooleanType, CalcBooleanType, Map[LanguageCompilerStatic, String](
-      CppCompiler -> "true",
-      CSharpCompiler -> "true",
-      JavaCompiler -> "true",
-      JavaScriptCompiler -> "true",
-      PerlCompiler -> "1",
-      PHPCompiler -> "true",
-      PythonCompiler -> "True",
-      RubyCompiler -> "true"
-    )),
-
-    full("false", CalcBooleanType, CalcBooleanType, Map[LanguageCompilerStatic, String](
-      CppCompiler -> "false",
-      CSharpCompiler -> "false",
-      JavaCompiler -> "false",
-      JavaScriptCompiler -> "false",
-      PerlCompiler -> "0",
-      PHPCompiler -> "false",
-      PythonCompiler -> "False",
-      RubyCompiler -> "false"
-    )),
-
-    full("some_bool.to_i", CalcBooleanType, CalcIntType, Map[LanguageCompilerStatic, String](
-      CppCompiler -> "some_bool()",
-      CSharpCompiler -> "(SomeBool ? 1 : 0)",
-      JavaCompiler -> "(someBool() ? 1 : 0)",
-      JavaScriptCompiler -> "(this.someBool | 0)",
-      PerlCompiler -> "$self->some_bool()",
-      PHPCompiler -> "intval($this->someBool())",
-      PythonCompiler -> "int(self.some_bool)",
-      RubyCompiler -> "(some_bool ? 1 : 0)"
-    )),
-
-    // Member access
-    full("foo_str", CalcStrType, CalcStrType, Map[LanguageCompilerStatic, String](
-      CppCompiler -> "foo_str()",
-      CSharpCompiler -> "FooStr",
-      JavaCompiler -> "fooStr()",
-      JavaScriptCompiler -> "this.fooStr",
-      PerlCompiler -> "$self->foo_str()",
-      PHPCompiler -> "$this->fooStr()",
-      PythonCompiler -> "self.foo_str",
-      RubyCompiler -> "foo_str"
-    )),
-
-    full("foo_block", userType("block"), userType("block"), Map[LanguageCompilerStatic, String](
-      CppCompiler -> "foo_block()",
-      CSharpCompiler -> "FooBlock",
-      JavaCompiler -> "fooBlock()",
-      JavaScriptCompiler -> "this.fooBlock",
-      PerlCompiler -> "$self->foo_block()",
-      PHPCompiler -> "$this->fooBlock()",
-      PythonCompiler -> "self.foo_block",
-      RubyCompiler -> "foo_block"
-    )),
-
-    full("foo.bar", FooBarProvider, CalcStrType, Map[LanguageCompilerStatic, String](
-      CppCompiler -> "foo()->bar()",
-      CSharpCompiler -> "Foo.Bar",
-      JavaCompiler -> "foo().bar()",
-      JavaScriptCompiler -> "this.foo.bar",
-      PerlCompiler -> "$self->foo()->bar()",
-      PHPCompiler -> "$this->foo()->bar()",
-      PythonCompiler -> "self.foo.bar",
-      RubyCompiler -> "foo.bar"
-    )),
-
-    full("foo.inner.baz", FooBarProvider, CalcIntType, Map[LanguageCompilerStatic, String](
-      CppCompiler -> "foo()->inner()->baz()",
-      CSharpCompiler -> "Foo.Inner.Baz",
-      JavaCompiler -> "foo().inner().baz()",
-      JavaScriptCompiler -> "this.foo.inner.baz",
-      PerlCompiler -> "$self->foo()->inner()->baz()",
-      PHPCompiler -> "$this->foo()->inner()->baz()",
-      PythonCompiler -> "self.foo.inner.baz",
-      RubyCompiler -> "foo.inner.baz"
-    )),
-
-    full("_root.foo", userType("block"), userType("block"), Map[LanguageCompilerStatic, String](
-      CppCompiler -> "_root()->foo()",
-      CSharpCompiler -> "M_Root.Foo",
-      JavaCompiler -> "_root.foo()",
-      JavaScriptCompiler -> "this._root.foo",
-      PerlCompiler -> "$self->_root()->foo()",
-      PHPCompiler -> "$this->_root()->foo()",
-      PythonCompiler -> "self._root.foo",
-      RubyCompiler -> "_root.foo"
-    )),
-
-    full("a != 2 and a != 5", CalcIntType, CalcBooleanType, Map[LanguageCompilerStatic, String](
-      CppCompiler -> "a() != 2 && a() != 5",
-      CSharpCompiler -> "A != 2 && A != 5",
-      JavaCompiler -> "a() != 2 && a() != 5",
-      JavaScriptCompiler -> "this.a != 2 && this.a != 5",
-      PerlCompiler -> "$self->a() != 2 && $self->a() != 5",
-      PHPCompiler -> "$this->a() != 2 && $this->a() != 5",
-      PythonCompiler -> "self.a != 2 and self.a != 5",
-      RubyCompiler -> "a != 2 && a != 5"
-    )),
-
-    // Arrays
-    full("[0, 1, 100500]", CalcIntType, ArrayType(CalcIntType), Map[LanguageCompilerStatic, String](
-      CSharpCompiler -> "new List<int> { 0, 1, 100500 }",
-      JavaCompiler -> "new ArrayList<Long>(Arrays.asList(0L, 1L, 100500L))",
-      JavaScriptCompiler -> "[0, 1, 100500]",
-      PerlCompiler -> "(0, 1, 100500)",
-      PHPCompiler -> "[0, 1, 100500]",
-      PythonCompiler -> "[0, 1, 100500]",
-      RubyCompiler -> "[0, 1, 100500]"
-    )),
-
-    full("[34, 0, 10, 64, 65, 66, 92]", CalcIntType, CalcBytesType, Map[LanguageCompilerStatic, String](
-      CppCompiler -> "std::string(\"\\x22\\x00\\x0A\\x40\\x41\\x42\\x5C\", 7)",
-      CSharpCompiler -> "new byte[] { 34, 0, 10, 64, 65, 66, 92 }",
-      JavaCompiler -> "new byte[] { 34, 0, 10, 64, 65, 66, 92 }",
-      JavaScriptCompiler -> "[34, 0, 10, 64, 65, 66, 92]",
-      PerlCompiler -> "pack('C*', (34, 0, 10, 64, 65, 66, 92))",
-      PHPCompiler -> "\"\\x22\\x00\\x0A\\x40\\x41\\x42\\x5C\"",
-      PythonCompiler -> "struct.pack('7b', 34, 0, 10, 64, 65, 66, 92)",
-      RubyCompiler -> "[34, 0, 10, 64, 65, 66, 92].pack('C*')"
-    )),
-
-    full("[255, 0, 255]", CalcIntType, CalcBytesType, Map[LanguageCompilerStatic, String](
-      CppCompiler -> "std::string(\"\\xFF\\x00\\xFF\", 3)",
-      CSharpCompiler -> "new byte[] { 255, 0, 255 }",
-      JavaCompiler -> "new byte[] { -1, 0, -1 }",
-      JavaScriptCompiler -> "[255, 0, 255]",
-      PerlCompiler -> "pack('C*', (255, 0, 255))",
-      PHPCompiler -> "\"\\xFF\\x00\\xFF\"",
-      PythonCompiler -> "struct.pack('3b', -1, 0, -1)",
-      RubyCompiler -> "[255, 0, 255].pack('C*')"
-    )),
-
-    full("a[42]", ArrayType(CalcStrType), CalcStrType, Map[LanguageCompilerStatic, String](
-      CppCompiler -> "a()->at(42)",
-      CSharpCompiler -> "A[42]",
-      JavaCompiler -> "a().get(42)",
-      JavaScriptCompiler -> "this.a[42]",
-      PythonCompiler -> "self.a[42]",
-      RubyCompiler -> "a[42]"
-    )),
-
-    full("a[42 - 2]", ArrayType(CalcStrType), CalcStrType, Map[LanguageCompilerStatic, String](
-      CppCompiler -> "a()->at((42 - 2))",
-      CSharpCompiler -> "A[(42 - 2)]",
-      JavaCompiler -> "a().get((42 - 2))",
-      JavaScriptCompiler -> "this.a[(42 - 2)]",
-      PythonCompiler -> "self.a[(42 - 2)]",
-      RubyCompiler -> "a[(42 - 2)]"
-    )),
-
-    full("a.first", ArrayType(CalcIntType), CalcIntType, Map[LanguageCompilerStatic, String](
-      CppCompiler -> "a()->front()",
-      CSharpCompiler -> "A[0]",
-      JavaCompiler -> "a().get(0)",
-      JavaScriptCompiler -> "this.a[0]",
-      PythonCompiler -> "self.a[0]",
-      RubyCompiler -> "a.first"
-    )),
-
-    full("a.last", ArrayType(CalcIntType), CalcIntType, Map[LanguageCompilerStatic, String](
-      CppCompiler -> "a()->back()",
-      CSharpCompiler -> "A[A.Length - 1]",
-      JavaCompiler -> "a().get(a().size() - 1)",
-      JavaScriptCompiler -> "this.a[this.a.length - 1]",
-      PythonCompiler -> "self.a[-1]",
-      RubyCompiler -> "a.last"
-    )),
-
-    full("a.size", ArrayType(CalcIntType), CalcIntType, Map[LanguageCompilerStatic, String](
-        CppCompiler -> "a()->size()",
-        CSharpCompiler -> "A.Count",
-        JavaCompiler -> "a().size()",
-        JavaScriptCompiler -> "this.a.length",
-        PHPCompiler -> "count(a)",
-        PerlCompiler -> "scalar($self->a())",
-        PythonCompiler -> "len(self.a)",
-        RubyCompiler -> "a.length"
-      )),
-
-    // Strings
-    full("\"str\"", CalcIntType, CalcStrType, Map[LanguageCompilerStatic, String](
-      CppCompiler -> "std::string(\"str\")",
-      CSharpCompiler -> "\"str\"",
-      JavaCompiler -> "\"str\"",
-      JavaScriptCompiler -> "\"str\"",
-      PerlCompiler -> "\"str\"",
-      PHPCompiler -> "\"str\"",
-      PythonCompiler -> "u\"str\"",
-      RubyCompiler -> "\"str\""
-    )),
-
-    full("\"str\\nnext\"", CalcIntType, CalcStrType, Map[LanguageCompilerStatic, String](
-      CppCompiler -> "std::string(\"str\\nnext\")",
-      CSharpCompiler -> "\"str\\nnext\"",
-      JavaCompiler -> "\"str\\nnext\"",
-      JavaScriptCompiler -> "\"str\\nnext\"",
-      PerlCompiler -> "\"str\\nnext\"",
-      PHPCompiler -> "\"str\\nnext\"",
-      PythonCompiler -> "u\"str\\nnext\"",
-      RubyCompiler -> "\"str\\nnext\""
-    )),
-
-    full("\"str\\u000anext\"", CalcIntType, CalcStrType, Map[LanguageCompilerStatic, String](
-      CppCompiler -> "std::string(\"str\\nnext\")",
-      CSharpCompiler -> "\"str\\nnext\"",
-      JavaCompiler -> "\"str\\nnext\"",
-      JavaScriptCompiler -> "\"str\\nnext\"",
-      PerlCompiler -> "\"str\\nnext\"",
-      PHPCompiler -> "\"str\\nnext\"",
-      PythonCompiler -> "u\"str\\nnext\"",
-      RubyCompiler -> "\"str\\nnext\""
-    )),
-
-    full("\"str\\0next\"", CalcIntType, CalcStrType, Map[LanguageCompilerStatic, String](
-      CppCompiler -> "std::string(\"str\\000next\", 8)",
-      CSharpCompiler -> "\"str\\0next\"",
-      JavaCompiler -> "\"str\\000next\"",
-      JavaScriptCompiler -> "\"str\\000next\"",
-      PerlCompiler -> "\"str\\000next\"",
-      PHPCompiler -> "\"str\\000next\"",
-      PythonCompiler -> "u\"str\\000next\"",
-      RubyCompiler -> "\"str\\000next\""
-    )),
-
-    everybodyExcept("\"str1\" + \"str2\"", "\"str1\" + \"str2\"", Map[LanguageCompilerStatic, String](
-      CppCompiler -> "std::string(\"str1\") + std::string(\"str2\")",
-      PerlCompiler -> "\"str1\" . \"str2\"",
-      PHPCompiler -> "\"str1\" . \"str2\"",
-      PythonCompiler -> "u\"str1\" + u\"str2\""
-    ), CalcStrType),
-
-    everybodyExcept("\"str1\" == \"str2\"", "\"str1\" == \"str2\"", Map[LanguageCompilerStatic, String](
-      CppCompiler -> "std::string(\"str1\") == (std::string(\"str2\"))",
-      JavaCompiler -> "\"str1\".equals(\"str2\")",
-      PerlCompiler -> "\"str1\" eq \"str2\"",
-      PythonCompiler -> "u\"str1\" == u\"str2\""
-    ), CalcBooleanType),
-
-    everybodyExcept("\"str1\" != \"str2\"", "\"str1\" != \"str2\"", Map[LanguageCompilerStatic, String](
-      CppCompiler -> "std::string(\"str1\") != std::string(\"str2\")",
-      JavaCompiler -> "!(\"str1\").equals(\"str2\")",
-      PerlCompiler -> "\"str1\" ne \"str2\"",
-      PythonCompiler -> "u\"str1\" != u\"str2\""
-    ), CalcBooleanType),
-
-    everybodyExcept("\"str1\" < \"str2\"", "\"str1\" < \"str2\"", Map[LanguageCompilerStatic, String](
-      CppCompiler -> "(std::string(\"str1\").compare(std::string(\"str2\")) < 0)",
-      CSharpCompiler -> "(\"str1\".CompareTo(\"str2\") < 0)",
-      JavaCompiler -> "(\"str1\".compareTo(\"str2\") < 0)",
-      PerlCompiler -> "\"str1\" lt \"str2\"",
-      PythonCompiler -> "u\"str1\" < u\"str2\""
-    ), CalcBooleanType),
-
-    full("\"str\".length", CalcIntType, CalcIntType, Map[LanguageCompilerStatic, String](
-      CppCompiler -> "std::string(\"str\").length()",
-      CSharpCompiler -> "\"str\".Length",
-      JavaCompiler -> "\"str\".length()",
-      JavaScriptCompiler -> "\"str\".length",
-      PerlCompiler -> "length(\"str\")",
-      PHPCompiler -> "strlen(\"str\")",
-      PythonCompiler -> "len(u\"str\")",
-      RubyCompiler -> "\"str\".size"
-    )),
-
-    full("\"str\".reverse", CalcIntType, CalcStrType, Map[LanguageCompilerStatic, String](
-        CppCompiler -> "kaitai::kstream::reverse(std::string(\"str\"))",
-        CSharpCompiler -> "new string(Array.Reverse(\"str\".ToCharArray()))",
-        JavaCompiler -> "new StringBuilder(\"str\").reverse().toString()",
-        JavaScriptCompiler -> "Array.from(\"str\").reverse().join('')",
-        PerlCompiler -> "scalar(reverse(\"str\"))",
-        PHPCompiler -> "strrev(\"str\")",
-        PythonCompiler -> "u\"str\"[::-1]",
-        RubyCompiler -> "\"str\".reverse"
-      )),
-
-    full("\"12345\".to_i", CalcIntType, CalcIntType, Map[LanguageCompilerStatic, String](
-      CppCompiler -> "std::stoi(std::string(\"12345\"))",
-      CSharpCompiler -> "Convert.ToInt64(\"12345\", 10)",
-      JavaCompiler -> "Long.parseLong(\"12345\", 10)",
-      JavaScriptCompiler -> "Number.parseInt(\"12345\", 10)",
-      PerlCompiler -> "\"12345\"",
-      PHPCompiler -> "intval(\"12345\", 10)",
-      PythonCompiler -> "int(u\"12345\")",
-      RubyCompiler -> "\"12345\".to_i"
-    )),
-
-    full("\"1234fe\".to_i(16)", CalcIntType, CalcIntType, Map[LanguageCompilerStatic, String](
-      CppCompiler -> "std::stoi(std::string(\"1234fe\"), 0, 16)",
-      CSharpCompiler -> "Convert.ToInt64(\"1234fe\", 16)",
-      JavaCompiler -> "Long.parseLong(\"1234fe\", 16)",
-      JavaScriptCompiler -> "Number.parseInt(\"1234fe\", 16)",
-      PerlCompiler -> "hex(\"1234fe\")",
-      PHPCompiler -> "intval(\"1234fe\", 16)",
-      PythonCompiler -> "int(u\"1234fe\", 16)",
-      RubyCompiler -> "\"1234fe\".to_i(16)"
-    )),
-
-    // casts
-    full("other.as<block>.bar", FooBarProvider, CalcStrType, Map[LanguageCompilerStatic, String](
-      CppCompiler -> "static_cast<block_t*>(other())->bar()",
-      CSharpCompiler -> "((Block) (Other)).Bar",
-      JavaCompiler -> "((Block) (other())).bar()",
-      JavaScriptCompiler -> "this.other.bar",
-      PerlCompiler -> "$self->other()->bar()",
-      PHPCompiler -> "$this->other()->bar()",
-      PythonCompiler -> "self.other.bar",
-      RubyCompiler -> "other.bar"
-    )),
-
-    // very simple workaround for Scala not having optional trailing commas
-    everybody("999", "999")
-  )
-
-  for ((src, tp, expType, expOut) <- tests) {
-=======
 
 class TranslatorSpec extends FunSuite {
 
@@ -582,7 +193,7 @@
   // Arrays
   full("[0, 1, 100500]", CalcIntType, ArrayType(CalcIntType), Map[LanguageCompilerStatic, String](
     CSharpCompiler -> "new List<int> { 0, 1, 100500 }",
-    JavaCompiler -> "new ArrayList<Integer>(Arrays.asList(0, 1, 100500))",
+    JavaCompiler -> "new ArrayList<Long>(Arrays.asList(0L, 1L, 100500L))",
     JavaScriptCompiler -> "[0, 1, 100500]",
     LuaCompiler -> "{0, 1, 100500}",
     PerlCompiler -> "(0, 1, 100500)",
@@ -815,7 +426,6 @@
   ))
 
   def runTest(src: String, tp: TypeProvider, expType: DataType, expOut: ResultMap) {
->>>>>>> 933c246a
     var eo: Option[Ast.expr] = None
     test(s"_expr:$src") {
       eo = Some(Expressions.parse(src))
