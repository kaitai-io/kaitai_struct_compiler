<?xml version="1.0" encoding="UTF-8"?>
<project version="4">
  <component name="ScalaCompilerConfiguration">
    <option name="incrementalityType" value="SBT" />
<<<<<<< HEAD
    <profile name="sbt 1" modules="compiler_1438,jvm-kaitai-struct-compiler,root" />
    <profile name="sbt 2" modules="kaitai-struct-compiler">
=======
    <profile name="sbt 1" modules="compiler,compilerJVM,jvm-kaitai-struct-compiler,root" />
    <profile name="sbt 2" modules="compilerJS,kaitai-struct-compiler">
>>>>>>> 8e8c1721
      <plugins>
        <plugin path="$USER_HOME$/.ivy2/cache/org.scala-js/scalajs-compiler_2.12.4/jars/scalajs-compiler_2.12.4-0.6.21.jar" />
      </plugins>
    </profile>
  </component>
</project><|MERGE_RESOLUTION|>--- conflicted
+++ resolved
@@ -2,13 +2,8 @@
 <project version="4">
   <component name="ScalaCompilerConfiguration">
     <option name="incrementalityType" value="SBT" />
-<<<<<<< HEAD
-    <profile name="sbt 1" modules="compiler_1438,jvm-kaitai-struct-compiler,root" />
-    <profile name="sbt 2" modules="kaitai-struct-compiler">
-=======
     <profile name="sbt 1" modules="compiler,compilerJVM,jvm-kaitai-struct-compiler,root" />
     <profile name="sbt 2" modules="compilerJS,kaitai-struct-compiler">
->>>>>>> 8e8c1721
       <plugins>
         <plugin path="$USER_HOME$/.ivy2/cache/org.scala-js/scalajs-compiler_2.12.4/jars/scalajs-compiler_2.12.4-0.6.21.jar" />
       </plugins>
