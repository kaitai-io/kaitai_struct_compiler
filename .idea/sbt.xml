<?xml version="1.0" encoding="UTF-8"?>
<project version="4">
  <component name="ScalaSbtSettings">
    <option name="customVMPath" />
    <option name="linkedExternalProjectsSettings">
      <SbtProjectSettings>
        <option name="externalProjectPath" value="$PROJECT_DIR$" />
        <option name="modules">
          <set>
            <option value="$PROJECT_DIR$" />
            <option value="$PROJECT_DIR$/js" />
            <option value="$PROJECT_DIR$/jvm" />
            <option value="$PROJECT_DIR$/project" />
            <option value="$PROJECT_DIR$/shared" />
          </set>
        </option>
<<<<<<< HEAD
        <option name="resolveSbtClassifiers" value="true" />
        <option name="sbtVersion" value="1.2.7" />
        <option name="useAutoImport" value="true" />
        <option name="useSbtShellForBuild" value="true" />
        <option name="useSbtShellForImport" value="true" />
=======
        <option name="sbtVersion" value="1.2.7" />
        <option name="useSbtShell" value="true" />
>>>>>>> 8e8c1721
      </SbtProjectSettings>
    </option>
  </component>
</project><|MERGE_RESOLUTION|>--- conflicted
+++ resolved
@@ -14,16 +14,8 @@
             <option value="$PROJECT_DIR$/shared" />
           </set>
         </option>
-<<<<<<< HEAD
-        <option name="resolveSbtClassifiers" value="true" />
-        <option name="sbtVersion" value="1.2.7" />
-        <option name="useAutoImport" value="true" />
-        <option name="useSbtShellForBuild" value="true" />
-        <option name="useSbtShellForImport" value="true" />
-=======
         <option name="sbtVersion" value="1.2.7" />
         <option name="useSbtShell" value="true" />
->>>>>>> 8e8c1721
       </SbtProjectSettings>
     </option>
   </component>
